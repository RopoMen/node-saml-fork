"use strict";
import { SAML } from "../src/saml";
import { URL } from "url";
import * as querystring from "querystring";
import { parseString, parseStringPromise } from "xml2js";
import * as fs from "fs";
import * as sinon from "sinon";
import { Profile, SamlConfig, ValidateInResponseTo, XMLOutput } from "../src/types";
import { RacComparision } from "../src/types.js";
import { expect } from "chai";
import * as assert from "assert";
import { FAKE_CERT, TEST_CERT } from "./types";
import { assertRequired, signXmlResponse } from "../src/utility";
import { parseDomFromString, validateSignature } from "../src/xml";

export const BAD_TEST_CERT =
  "MIIEOTCCAyGgAwIBAgIJAKZgJdKdCdL6MA0GCSqGSIb3DQEBBQUAMHAxCzAJBgNVBAYTAkFVMREwDwYDVQQIEwhWaWN0b3JpYTESMBAGA1UEBxMJTWVsYm91cm5lMSEwHwYDVQQKExhUYWJjb3JwIEhvbGRpbmdzIExpbWl0ZWQxFzAVBgNVBAMTDnN0cy50YWIuY29tLmF1MB4XDTE3MDUzMDA4NTQwOFoXDTI3MDUyODA4NTQwOFowcDELMAkGA1UEBhMCQVUxETAPBgNVBAgTCFZpY3RvcmlhMRIwEAYDVQQHEwlNZWxib3VybmUxITAfBgNVBAoTGFRhYmNvcnAgSG9sZGluZ3MgTGltaXRlZDEXMBUGA1UEAxMOc3RzLnRhYi5jb20uYXUwggEiMA0GCSqGSIb3DQEBAQUAA4IBDwAwggEKAoIBAQD0NuMcflq3rtupKYDf4a7lWmsXy66fYe9n8jB2DuLMakEJBlzn9j6B98IZftrilTq21VR7wUXROxG8BkN8IHY+l8X7lATmD28fFdZJj0c8Qk82eoq48faemth4fBMx2YrpnhU00jeXeP8dIIaJTPCHBTNgZltMMhphklN1YEPlzefJs3YD+Ryczy1JHbwETxt+BzO1JdjBe1fUTyl6KxAwWvtsNBURmQRYlDOk4GRgdkQnfxBuCpOMeOpV8wiBAi3h65Lab9C5avu4AJlA9e4qbOmWt6otQmgy5fiJVy6bH/d8uW7FJmSmePX9sqAWa9szhjdn36HHVQsfHC+IUEX7AgMBAAGjgdUwgdIwHQYDVR0OBBYEFN6z6cuxY7FTkg1S/lIjnS4x5ARWMIGiBgNVHSMEgZowgZeAFN6z6cuxY7FTkg1S/lIjnS4x5ARWoXSkcjBwMQswCQYDVQQGEwJBVTERMA8GA1UECBMIVmljdG9yaWExEjAQBgNVBAcTCU1lbGJvdXJuZTEhMB8GA1UEChMYVGFiY29ycCBIb2xkaW5ncyBMaW1pdGVkMRcwFQYDVQQDEw5zdHMudGFiLmNvbS5hdYIJAKZgJdKdCdL6MAwGA1UdEwQFMAMBAf8wDQYJKoZIhvcNAQEFBQADggEBAMi5HyvXgRa4+kKz3dk4SwAEXzeZRcsbeDJWVUxdb6a+JQxIoG7L9rSbd6yZvP/Xel5TrcwpCpl5eikzXB02/C0wZKWicNmDEBlOfw0Pc5ngdoh6ntxHIWm5QMlAfjR0dgTlojN4Msw2qk7cP1QEkV96e2BJUaqaNnM3zMvd7cfRjPNfbsbwl6hCCCAdwrALKYtBnjKVrCGPwO+xiw5mUJhZ1n6ZivTOdQEWbl26UO60J9ItiWP8VK0d0aChn326Ovt7qC4S3AgDlaJwcKe5Ifxl/UOWePGRwXj2UUuDWFhjtVmRntMmNZbe5yE8MkEvU+4/c6LqGwTCgDenRbK53Dgg";

export const noop = (): void => undefined;

describe("node-saml /", function () {
  describe("saml.js / ", function () {
    it("should throw an error if cert property is provided to saml constructor but is empty", function () {
      expect(function () {
        const strategy = new SAML({
          callbackUrl: "http://localhost/saml/consume",
          cert: undefined as unknown as string,
          issuer: "onelogin_saml",
        });
        typeof strategy.options.cert === "undefined";
      }).throw("cert is required");
    });

    it("_generateLogoutRequest", function (done) {
      try {
        const expectedRequest = {
          "samlp:LogoutRequest": {
            $: {
              "xmlns:samlp": "urn:oasis:names:tc:SAML:2.0:protocol",
              "xmlns:saml": "urn:oasis:names:tc:SAML:2.0:assertion",
              //ID: '_85ba0a112df1ffb57805',
              Version: "2.0",
              //IssueInstant: '2014-05-29T03:32:23Z',
              Destination: "foo",
            },
            "saml:Issuer": [
              { _: "onelogin_saml", $: { "xmlns:saml": "urn:oasis:names:tc:SAML:2.0:assertion" } },
            ],
            "saml:NameID": [{ _: "bar", $: { Format: "foo" } }],
          },
        };

        const samlObj = new SAML({
          callbackUrl: "http://localhost/saml/consume",
          entryPoint: "foo",
          cert: FAKE_CERT,
          issuer: "onelogin_saml",
        });
        const logoutRequestPromise = samlObj._generateLogoutRequest({
          ID: "id",
          issuer: "issuer",
          nameIDFormat: "foo",
          nameID: "bar",
        });

        logoutRequestPromise
          .then(function (logoutRequest) {
            parseString(logoutRequest, function (err, doc) {
              try {
                delete doc["samlp:LogoutRequest"]["$"]["ID"];
                delete doc["samlp:LogoutRequest"]["$"]["IssueInstant"];
                expect(doc).to.deep.equal(expectedRequest);
                done();
              } catch (err2) {
                done(err2);
              }
            });
          })
          .catch((err: Error) => {
            done(err);
          });
      } catch (err3) {
        done(err3);
      }
    });

    it("_generateLogoutRequest adds the NameQualifier and SPNameQualifier to the saml request", function (done) {
      try {
        const expectedRequest = {
          "samlp:LogoutRequest": {
            $: {
              "xmlns:samlp": "urn:oasis:names:tc:SAML:2.0:protocol",
              "xmlns:saml": "urn:oasis:names:tc:SAML:2.0:assertion",
              //ID: '_85ba0a112df1ffb57805',
              Version: "2.0",
              //IssueInstant: '2014-05-29T03:32:23Z',
              Destination: "foo",
            },
            "saml:Issuer": [
              { _: "onelogin_saml", $: { "xmlns:saml": "urn:oasis:names:tc:SAML:2.0:assertion" } },
            ],
            "saml:NameID": [
              {
                _: "bar",
                $: {
                  Format: "foo",
                  SPNameQualifier: "Service Provider",
                  NameQualifier: "Identity Provider",
                },
              },
            ],
          },
        };

        const samlObj = new SAML({
          callbackUrl: "http://localhost/saml/consume",
          entryPoint: "foo",
          cert: FAKE_CERT,
          issuer: "onelogin_saml",
        });
        const logoutRequestPromise = samlObj._generateLogoutRequest({
          ID: "id",
          issuer: "issuer",
          nameIDFormat: "foo",
          nameID: "bar",
          nameQualifier: "Identity Provider",
          spNameQualifier: "Service Provider",
        });

        logoutRequestPromise
          .then(function (logoutRequest) {
            parseString(logoutRequest, function (err, doc) {
              try {
                delete doc["samlp:LogoutRequest"]["$"]["ID"];
                delete doc["samlp:LogoutRequest"]["$"]["IssueInstant"];
                expect(doc).to.deep.equal(expectedRequest);
                done();
              } catch (err2) {
                done(err2);
              }
            });
          })
          .catch((err: Error) => {
            done(err);
          });
      } catch (err3) {
        done(err3);
      }
    });

    it("_generateLogoutRequest should throw error when samlLogoutRequestExtensions is not a object", async function () {
      const config: SamlConfig = {
        callbackUrl: "http://localhost/saml/consume",
        entryPoint: "https://wwwexampleIdp.com/saml",
        cert: FAKE_CERT,
        samlLogoutRequestExtensions: "anyvalue" as unknown as Record<string, unknown>,
        issuer: "onelogin_saml",
      };
      const samlObj = new SAML(config);
      const profile: Profile = {
        issuer: "https://test,com",
        nameIDFormat: "foo",
        nameID: "bar",
      };
      await assert.rejects(samlObj._generateLogoutRequest(profile), {
        message: "samlLogoutRequestExtensions should be Object",
      });
    });

    it("_generateLogoutRequest should return extensions element when samlLogoutRequestExtensions is configured", function (done) {
      try {
        const expectedRequest = {
          "samlp:LogoutRequest": {
            $: {
              "xmlns:samlp": "urn:oasis:names:tc:SAML:2.0:protocol",
              "xmlns:saml": "urn:oasis:names:tc:SAML:2.0:assertion",
              //ID: '_85ba0a112df1ffb57805',
              Version: "2.0",
              //IssueInstant: '2014-05-29T03:32:23Z',
              Destination: "foo",
            },
            "saml:Issuer": [
              { _: "onelogin_saml", $: { "xmlns:saml": "urn:oasis:names:tc:SAML:2.0:assertion" } },
            ],
            "samlp:Extensions": [
              {
                $: {
                  "xmlns:samlp": "urn:oasis:names:tc:SAML:2.0:protocol",
                },
                vetuma: [
                  {
                    $: { xmlns: "urn:vetuma:SAML:2.0:extensions" },
                    LG: ["sv"],
                  },
                ],
              },
            ],
            "saml:NameID": [{ _: "bar", $: { Format: "foo" } }],
          },
        };

        const samlObj = new SAML({
          callbackUrl: "http://localhost/saml/consume",
          entryPoint: "foo",
          cert: FAKE_CERT,
          samlLogoutRequestExtensions: {
            vetuma: {
              "@xmlns": "urn:vetuma:SAML:2.0:extensions",
              LG: {
                "#text": "sv",
              },
            },
          },
          issuer: "onelogin_saml",
        });
        const profile: Profile = {
          issuer: "https://test.com",
          nameIDFormat: "foo",
          nameID: "bar",
        };
        const logoutRequestPromise = samlObj._generateLogoutRequest(profile);

        logoutRequestPromise
          .then(function (logoutRequest) {
            parseStringPromise(logoutRequest)
              .then(function (doc) {
                delete doc["samlp:LogoutRequest"]["$"]["ID"];
                delete doc["samlp:LogoutRequest"]["$"]["IssueInstant"];
                expect(doc).to.deep.equal(expectedRequest);
                done();
              })
              .catch((err: Error) => {
                done(err);
              });
          })
          .catch((err: Error) => {
            done(err);
          });
      } catch (err3) {
        done(err3);
      }
    });

    it("_generateLogoutResponse success", function (done) {
      const expectedResponse = {
        "samlp:LogoutResponse": {
          $: {
            "xmlns:samlp": "urn:oasis:names:tc:SAML:2.0:protocol",
            "xmlns:saml": "urn:oasis:names:tc:SAML:2.0:assertion",
            //ID: '_d11b3c5e085b2417f4aa',
            Version: "2.0",
            //IssueInstant: '2014-05-29T01:11:32Z',
            Destination: "foo",
            InResponseTo: "quux",
          },
          "saml:Issuer": ["onelogin_saml"],
          "samlp:Status": [
            {
              "samlp:StatusCode": [{ $: { Value: "urn:oasis:names:tc:SAML:2.0:status:Success" } }],
            },
          ],
        },
      };

      const samlObj = new SAML({
        callbackUrl: "http://localhost/saml/consume",
        entryPoint: "foo",
        cert: FAKE_CERT,
        issuer: "onelogin_saml",
      });
      const logoutRequest = samlObj._generateLogoutResponse(
        { ID: "quux", issuer: "issuer", nameID: "nameid", nameIDFormat: "nameidformat" },
        true
      );
      parseString(logoutRequest, function (err, doc) {
        try {
          delete doc["samlp:LogoutResponse"]["$"]["ID"];
          delete doc["samlp:LogoutResponse"]["$"]["IssueInstant"];
          expect(doc).to.deep.equal(expectedResponse);
          done();
        } catch (err2) {
          done(err2);
        }
      });
    });

    it("_generateLogoutResponse fail", function (done) {
      const expectedResponse = {
        "samlp:LogoutResponse": {
          $: {
            "xmlns:samlp": "urn:oasis:names:tc:SAML:2.0:protocol",
            "xmlns:saml": "urn:oasis:names:tc:SAML:2.0:assertion",
            //ID: '_d11b3c5e085b2417f4aa',
            Version: "2.0",
            //IssueInstant: '2014-05-29T01:11:32Z',
            Destination: "foo",
            InResponseTo: "quux",
          },
          "saml:Issuer": ["onelogin_saml"],
          "samlp:Status": [
            {
              "samlp:StatusCode": [
                {
                  $: { Value: "urn:oasis:names:tc:SAML:2.0:status:Requester" },
                  "samlp:StatusCode": [
                    { $: { Value: "urn:oasis:names:tc:SAML:2.0:status:UnknownPrincipal" } },
                  ],
                },
              ],
            },
          ],
        },
      };

      const samlObj = new SAML({
        callbackUrl: "http://localhost/saml/consume",
        entryPoint: "foo",
        cert: FAKE_CERT,
        issuer: "onelogin_saml",
      });
      const logoutRequest = samlObj._generateLogoutResponse(
        { ID: "quux", issuer: "issuer", nameID: "nameid", nameIDFormat: "nameidformat" },
        false
      );
      parseString(logoutRequest, function (err, doc) {
        try {
          delete doc["samlp:LogoutResponse"]["$"]["ID"];
          delete doc["samlp:LogoutResponse"]["$"]["IssueInstant"];
          expect(doc).to.deep.equal(expectedResponse);
          done();
        } catch (err2) {
          done(err2);
        }
      });
    });

    it("_generateLogoutRequest with session index", function (done) {
      try {
        const expectedRequest = {
          "samlp:LogoutRequest": {
            $: {
              "xmlns:samlp": "urn:oasis:names:tc:SAML:2.0:protocol",
              "xmlns:saml": "urn:oasis:names:tc:SAML:2.0:assertion",
              //ID: '_85ba0a112df1ffb57805',
              Version: "2.0",
              //IssueInstant: '2014-05-29T03:32:23Z',
              Destination: "foo",
            },
            "saml:Issuer": [
              { _: "onelogin_saml", $: { "xmlns:saml": "urn:oasis:names:tc:SAML:2.0:assertion" } },
            ],
            "saml:NameID": [{ _: "bar", $: { Format: "foo" } }],
            "saml2p:SessionIndex": [
              { _: "session-id", $: { "xmlns:saml2p": "urn:oasis:names:tc:SAML:2.0:protocol" } },
            ],
          },
        };

        const samlObj = new SAML({
          callbackUrl: "http://localhost/saml/consume",
          entryPoint: "foo",
          cert: FAKE_CERT,
          issuer: "onelogin_saml",
        });
        const logoutRequestPromise = samlObj._generateLogoutRequest({
          ID: "id",
          issuer: "issuer",
          nameIDFormat: "foo",
          nameID: "bar",
          sessionIndex: "session-id",
        });

        logoutRequestPromise
          .then(function (logoutRequest) {
            parseString(logoutRequest, function (err, doc) {
              try {
                delete doc["samlp:LogoutRequest"]["$"]["ID"];
                delete doc["samlp:LogoutRequest"]["$"]["IssueInstant"];
                expect(doc).to.deep.equal(expectedRequest);
                done();
              } catch (err2) {
                done(err2);
              }
            });
          })
          .catch((err: Error) => {
            done(err);
          });
      } catch (err3) {
        done(err3);
      }
    });

    it("_generateLogoutRequest saves id and instant to cache", function (done) {
      const samlObj = new SAML({
        callbackUrl: "http://localhost/saml/consume",
        entryPoint: "foo",
        cert: FAKE_CERT,
        issuer: "onelogin_saml",
      });
      const cacheSaveSpy = sinon.spy(samlObj.cacheProvider, "saveAsync");
      const logoutRequestPromise = samlObj._generateLogoutRequest({
        ID: "id",
        issuer: "issuer",
        nameIDFormat: "foo",
        nameID: "bar",
        sessionIndex: "session-id",
      });

      logoutRequestPromise.then(function (logoutRequest) {
        parseString(logoutRequest, function (err, doc) {
          try {
            const id = doc["samlp:LogoutRequest"]["$"]["ID"];
            const issueInstant = doc["samlp:LogoutRequest"]["$"]["IssueInstant"];

            expect(id).to.be.a("string");
            expect(issueInstant).to.be.a("string");
            expect(cacheSaveSpy.called).to.be.true;
            expect(cacheSaveSpy.calledWith(id, issueInstant)).to.be.true;

            done();
          } catch (err2) {
            done(err2);
          }
        });
      });
    });

    describe("generateServiceProviderMetadata tests /", function () {
      function testMetadata(
        samlConfig: SamlConfig,
        expectedMetadata: string,
        signingCert?: string | string[]
      ) {
        const samlObj = new SAML(samlConfig);
        const decryptionCert = fs.readFileSync(
          __dirname + "/static/testshib encryption cert.pem",
          "utf-8"
        );
        const metadata = samlObj.generateServiceProviderMetadata(decryptionCert, signingCert);

        const preparedMetadata = expectedMetadata.split("\n");

        // splits are to get a nice diff if they don't match for some reason
        //expect(metadata.split("\n")).to.equal(preparedMetadata);
        expect(metadata.split("\n")).to.eql(preparedMetadata);
      }

      it("config with callbackUrl and decryptionPvk should pass", function () {
        const samlConfig: SamlConfig = {
          issuer: "http://example.serviceprovider.com",
          callbackUrl: "http://example.serviceprovider.com/saml/callback",
          identifierFormat: "urn:oasis:names:tc:SAML:2.0:nameid-format:transient",
          decryptionPvk: fs.readFileSync(__dirname + "/static/testshib encryption pvk.pem"),
          cert: FAKE_CERT,
          generateUniqueId: () => "d700077e-60ad-49c1-b93a-dd1753528708",
          wantAssertionsSigned: false,
        };
        const expectedMetadata = fs.readFileSync(
          __dirname + "/static/expected metadata.xml",
          "utf-8"
        );

        testMetadata(samlConfig, expectedMetadata);
      });

      it("config with callbackUrl should pass", function () {
        const samlConfig: SamlConfig = {
          issuer: "http://example.serviceprovider.com",
          callbackUrl: "http://example.serviceprovider.com/saml/callback",
          identifierFormat: "urn:oasis:names:tc:SAML:2.0:nameid-format:transient",
          cert: FAKE_CERT,
          generateUniqueId: () => "d700077e-60ad-49c1-b93a-dd1753528708",
          wantAssertionsSigned: false,
        };
        const expectedMetadata = fs.readFileSync(
          __dirname + "/static/expected metadata without key.xml",
          "utf-8"
        );

        testMetadata(samlConfig, expectedMetadata);
      });

      it("config with protocol, path, host, and decryptionPvk should pass", function () {
        const samlConfig: SamlConfig = {
          callbackUrl: "http://example.serviceprovider.com/saml/callback",
          issuer: "http://example.serviceprovider.com",
          identifierFormat: "urn:oasis:names:tc:SAML:2.0:nameid-format:transient",
          decryptionPvk: fs.readFileSync(__dirname + "/static/testshib encryption pvk.pem"),
          cert: FAKE_CERT,
          generateUniqueId: () => "d700077e-60ad-49c1-b93a-dd1753528708",
          wantAssertionsSigned: false,
        };
        const expectedMetadata = fs.readFileSync(
          __dirname + "/static/expected metadata.xml",
          "utf-8"
        );

        testMetadata(samlConfig, expectedMetadata);
      });

      it("config with protocol, path, and host should pass", function () {
        const samlConfig: SamlConfig = {
          callbackUrl: "http://example.serviceprovider.com/saml/callback",
          issuer: "http://example.serviceprovider.com",
          identifierFormat: "urn:oasis:names:tc:SAML:2.0:nameid-format:transient",
          cert: FAKE_CERT,
          generateUniqueId: () => "d700077e-60ad-49c1-b93a-dd1753528708",
          wantAssertionsSigned: false,
        };
        const expectedMetadata = fs.readFileSync(
          __dirname + "/static/expected metadata without key.xml",
          "utf-8"
        );

        testMetadata(samlConfig, expectedMetadata);
      });

      it("config with protocol, path, host, decryptionPvk and privateKey should pass", function () {
        const samlConfig: SamlConfig = {
          callbackUrl: "http://example.serviceprovider.com/saml/callback",
          issuer: "http://example.serviceprovider.com",
          identifierFormat: "urn:oasis:names:tc:SAML:2.0:nameid-format:transient",
          decryptionPvk: fs.readFileSync(__dirname + "/static/testshib encryption pvk.pem"),
          privateKey: fs.readFileSync(__dirname + "/static/acme_tools_com.key"),
          cert: FAKE_CERT,
          generateUniqueId: () => "d700077e-60ad-49c1-b93a-dd1753528708",
          wantAssertionsSigned: false,
        };
        const expectedMetadata = fs.readFileSync(
          __dirname + "/static/expectedMetadataWithBothKeys.xml",
          "utf-8"
        );
        const signingCert = fs.readFileSync(__dirname + "/static/acme_tools_com.cert").toString();

        testMetadata(samlConfig, expectedMetadata, signingCert);
      });

      it("config with encryption and two signing certificates should pass", function () {
        const samlConfig: SamlConfig = {
          callbackUrl: "http://example.serviceprovider.com/saml/callback",
          issuer: "http://example.serviceprovider.com",
          identifierFormat: "urn:oasis:names:tc:SAML:2.0:nameid-format:transient",
          decryptionPvk: fs.readFileSync(__dirname + "/static/testshib encryption pvk.pem"),
          privateKey: fs.readFileSync(__dirname + "/static/acme_tools_com.key"),
          cert: FAKE_CERT,
          generateUniqueId: () => "d700077e-60ad-49c1-b93a-dd1753528708",
          wantAssertionsSigned: false,
        };
        const expectedMetadata = fs.readFileSync(
          __dirname + "/static/expectedMetadataWithEncryptionAndTwoSigningKeys.xml",
          "utf-8"
        );
        const signingCerts = [
          fs.readFileSync(__dirname + "/static/acme_tools_com.cert").toString(),
          fs.readFileSync(__dirname + "/static/cert.pem").toString(),
        ];

        testMetadata(samlConfig, expectedMetadata, signingCerts);
      });

      it("generateServiceProviderMetadata contains logout callback url", function () {
        const samlConfig: SamlConfig = {
          issuer: "http://example.serviceprovider.com",
          callbackUrl: "http://example.serviceprovider.com/saml/callback",
          identifierFormat: "urn:oasis:names:tc:SAML:2.0:nameid-format:transient",
          decryptionPvk: fs.readFileSync(__dirname + "/static/testshib encryption pvk.pem"),
          logoutCallbackUrl: "http://example.serviceprovider.com/logout",
          cert: FAKE_CERT,
        };

        const samlObj = new SAML(samlConfig);
        const decryptionCert = fs.readFileSync(
          __dirname + "/static/testshib encryption cert.pem",
          "utf-8"
        );
        const metadata = samlObj.generateServiceProviderMetadata(decryptionCert);
        expect(metadata).to.contain("SingleLogoutService");
        expect(metadata).to.contain(samlConfig.logoutCallbackUrl);
      });

      it("generateServiceProviderMetadata contains WantAssertionsSigned", function () {
        const samlConfig: SamlConfig = {
          cert: TEST_CERT,
          issuer: "http://example.serviceprovider.com",
          callbackUrl: "http://example.serviceprovider.com/saml/callback",
          identifierFormat: "urn:oasis:names:tc:SAML:2.0:nameid-format:transient",
          decryptionPvk: fs.readFileSync(__dirname + "/static/testshib encryption pvk.pem"),
        };

        const samlObj = new SAML(samlConfig);
        const decryptionCert = fs.readFileSync(
          __dirname + "/static/testshib encryption cert.pem",
          "utf-8"
        );
        const metadata = samlObj.generateServiceProviderMetadata(decryptionCert);
        expect(metadata).to.contain('WantAssertionsSigned="true"');
      });

      it("generateServiceProviderMetadata throw error", function () {
        const samlConfig: SamlConfig = {
          cert: TEST_CERT,
          issuer: "http://example.serviceprovider.com",
          callbackUrl: "http://example.serviceprovider.com/saml/callback",
          identifierFormat: "urn:oasis:names:tc:SAML:2.0:nameid-format:transient",
          decryptionPvk: fs.readFileSync(__dirname + "/static/testshib encryption pvk.pem"),
        };

        const samlObj = new SAML(samlConfig);
        let metadata;
        try {
          metadata = samlObj.generateServiceProviderMetadata(null);
        } catch (error) {
          // typescript
          if (error instanceof Error) {
            expect(error.toString()).to.contain(
              "Error: Missing decryptionCert while generating metadata for decrypting service provider"
            );
          }
        }
        expect(metadata).to.be.undefined;
      });

      it("generateServiceProviderMetadata contains AuthnRequestsSigned", function () {
        const samlConfig: SamlConfig = {
          cert: TEST_CERT,
          issuer: "http://example.serviceprovider.com",
          callbackUrl: "http://example.serviceprovider.com/saml/callback",
          identifierFormat: "urn:oasis:names:tc:SAML:2.0:nameid-format:transient",
          privateKey: fs.readFileSync(__dirname + "/static/acme_tools_com.key"),
        };

        const samlObj = new SAML(samlConfig);
        const signingCert = fs.readFileSync(__dirname + "/static/acme_tools_com.cert").toString();

        const metadata = samlObj.generateServiceProviderMetadata(null, signingCert);
        expect(metadata).to.contain('AuthnRequestsSigned="true"');
      });

      it("signMetadata creates a valid signature", async function () {
        const samlConfig: SamlConfig = {
          cert: TEST_CERT,
          issuer: "http://example.serviceprovider.com",
          callbackUrl: "http://example.serviceprovider.com/saml/callback",
          identifierFormat: "urn:oasis:names:tc:SAML:2.0:nameid-format:transient",
          privateKey: fs.readFileSync(__dirname + "/static/acme_tools_com.key"),
          signMetadata: true,
          signatureAlgorithm: "sha256",
          digestAlgorithm: "sha256",
        };

        const samlObj = new SAML(samlConfig);
        const signingCert = fs.readFileSync(__dirname + "/static/acme_tools_com.cert").toString();

        const metadata = samlObj.generateServiceProviderMetadata(null, signingCert);

        const dom = await parseDomFromString(metadata);
        expect(validateSignature(metadata, dom.documentElement, [signingCert])).to.be.true;
      });

      it("generateServiceProviderMetadata contains metadataExtensions", function () {
        const samlConfig: SamlConfig = {
          issuer: "http://example.serviceprovider.com",
          callbackUrl: "http://example.serviceprovider.com/saml/callback",
          identifierFormat: "urn:oasis:names:tc:SAML:2.0:nameid-format:transient",
          decryptionPvk: fs.readFileSync(__dirname + "/static/testshib encryption pvk.pem"),
          cert: FAKE_CERT,
          metadataContactPerson: [
            {
              "@contactType": "support",
              GivenName: "test",
              EmailAddress: ["test@node-saml"],
            },
          ],
          metadataOrganization: {
            OrganizationName: [
              {
                "@xml:lang": "en",
                "#text": "node-saml",
              },
            ],
            OrganizationDisplayName: [
              {
                "@xml:lang": "en",
                "#text": "node-saml",
              },
            ],
            OrganizationURL: [
              {
                "@xml:lang": "en",
                "#text": "https://github.com/node-saml",
              },
            ],
          },
          generateUniqueId: () => "d700077e-60ad-49c1-b93a-dd1753528708",
          wantAssertionsSigned: false,
        };

        const expectedMetadata = fs.readFileSync(
          __dirname + "/static/expected_metadata_metadataExtensions.xml",
          "utf-8"
        );

        testMetadata(samlConfig, expectedMetadata);
      });
    });

    describe("validatePostResponse checks /", function () {
      let fakeClock: sinon.SinonFakeTimers;

      afterEach(() => {
        if (fakeClock) {
          fakeClock.restore();
        }
      });

      it("response with junk content should explain the XML or base64 is not valid", async () => {
        const samlObj = new SAML({
          callbackUrl: "http://localhost/saml/consume",
          cert: TEST_CERT,
          issuer: "onesaml_login",
        });
        await assert.rejects(samlObj.validatePostResponseAsync({ SAMLResponse: "BOOM" }), {
          message: "Not a valid XML document",
        });
      });
      it("response with error status message should generate appropriate error", async () => {
        const xml =
          '<?xml version="1.0" encoding="UTF-8"?><saml2p:Response xmlns:saml2p="urn:oasis:names:tc:SAML:2.0:protocol" Destination="http://localhost/browserSamlLogin" ID="_6a377272c8662561acf1056274ef3f81" InResponseTo="_4324fb0d00661146f7dc" IssueInstant="2014-07-02T18:16:31.278Z" Version="2.0"><saml2:Issuer xmlns:saml2="urn:oasis:names:tc:SAML:2.0:assertion" Format="urn:oasis:names:tc:SAML:2.0:nameid-format:entity">https://idp.testshib.org/idp/shibboleth</saml2:Issuer><saml2p:Status><saml2p:StatusCode Value="urn:oasis:names:tc:SAML:2.0:status:Responder"><saml2p:StatusCode Value="urn:oasis:names:tc:SAML:2.0:status:InvalidNameIDPolicy"/></saml2p:StatusCode><saml2p:StatusMessage>Required NameID format not supported</saml2p:StatusMessage></saml2p:Status></saml2p:Response>';
        const base64xml = Buffer.from(xml).toString("base64");
        const container = { SAMLResponse: base64xml };
        const samlObj = new SAML({
<<<<<<< HEAD
          cert: `-----BEGIN CERTIFICATE-----\n${TEST_CERT}\n-----END CERTIFICATE-----`,
=======
          callbackUrl: "http://localhost/saml/consume",
          cert: "-----BEGIN CERTIFICATE-----" + TEST_CERT + "-----END CERTIFICATE-----",
>>>>>>> 96ac7856
          issuer: "onesaml_login",
          wantAuthnResponseSigned: false,
        });
        await assert.rejects(samlObj.validatePostResponseAsync(container), {
          message: /Responder.*Required NameID format not supported/,
        });
      });

      it("response with error status code should generate appropriate error", async () => {
        const xml =
          '<?xml version="1.0" encoding="UTF-8"?><saml2p:Response xmlns:saml2p="urn:oasis:names:tc:SAML:2.0:protocol" Destination="http://localhost/browserSamlLogin" ID="_6a377272c8662561acf1056274ef3f81" InResponseTo="_4324fb0d00661146f7dc" IssueInstant="2014-07-02T18:16:31.278Z" Version="2.0"><saml2:Issuer xmlns:saml2="urn:oasis:names:tc:SAML:2.0:assertion" Format="urn:oasis:names:tc:SAML:2.0:nameid-format:entity">https://idp.testshib.org/idp/shibboleth</saml2:Issuer><saml2p:Status><saml2p:StatusCode Value="urn:oasis:names:tc:SAML:2.0:status:Responder"><saml2p:StatusCode Value="urn:oasis:names:tc:SAML:2.0:status:InvalidNameIDPolicy"/></saml2p:StatusCode></saml2p:Status></saml2p:Response>';
        const base64xml = Buffer.from(xml).toString("base64");
        const container = { SAMLResponse: base64xml };
        const samlObj = new SAML({
          callbackUrl: "http://localhost/saml/consume",
          cert: FAKE_CERT,
          issuer: "onesaml_login",
          wantAuthnResponseSigned: false,
        });
        await assert.rejects(samlObj.validatePostResponseAsync(container), {
          message: /Responder.*InvalidNameIDPolicy/,
        });
      });

      it("response with NoPassive status code should generate appropriate error", async () => {
        const xml =
          '<?xml version="1.0" encoding="UTF-8"?><saml2p:Response xmlns:saml2p="urn:oasis:names:tc:SAML:2.0:protocol" Destination="http://localhost/browserSamlLogin" ID="_6a377272c8662561acf1056274ef3f81" InResponseTo="_4324fb0d00661146f7dc" IssueInstant="2014-07-02T18:16:31.278Z" Version="2.0"><saml2:Issuer xmlns:saml2="urn:oasis:names:tc:SAML:2.0:assertion" Format="urn:oasis:names:tc:SAML:2.0:nameid-format:entity">https://idp.testshib.org/idp/shibboleth</saml2:Issuer><saml2p:Status><saml2p:StatusCode Value="urn:oasis:names:tc:SAML:2.0:status:Responder"><saml2p:StatusCode Value="urn:oasis:names:tc:SAML:2.0:status:NoPassive"/></saml2p:StatusCode></saml2p:Status></saml2p:Response>';
        const base64xml = Buffer.from(xml).toString("base64");
        const container = { SAMLResponse: base64xml };
        const samlObj = new SAML({
          callbackUrl: "http://localhost/saml/consume",
          cert: FAKE_CERT,
          issuer: "onesaml_login",
          wantAuthnResponseSigned: false,
        });
        await assert.rejects(samlObj.validatePostResponseAsync(container), {
          message: "Invalid signature: NoPassive",
        });
      });

      it("response with NoPassive status code should respond with empty set", async () => {
        const xml = `<?xml version="1.0"?>
<saml2p:Response xmlns:saml2p="urn:oasis:names:tc:SAML:2.0:protocol" Destination="http://localhost/browserSamlLogin" ID="pfxe0fff4b9-4920-b11d-fa40-0a1fd6e3f7c0" InResponseTo="_4324fb0d00661146f7dc" IssueInstant="2014-07-02T18:16:31.278Z" Version="2.0"><saml2:Issuer xmlns:saml2="urn:oasis:names:tc:SAML:2.0:assertion" Format="urn:oasis:names:tc:SAML:2.0:nameid-format:entity">https://idp.testshib.org/idp/shibboleth</saml2:Issuer><ds:Signature xmlns:ds="http://www.w3.org/2000/09/xmldsig#">
  <ds:SignedInfo><ds:CanonicalizationMethod Algorithm="http://www.w3.org/2001/10/xml-exc-c14n#"/>
    <ds:SignatureMethod Algorithm="http://www.w3.org/2000/09/xmldsig#rsa-sha1"/>
  <ds:Reference URI="#pfxe0fff4b9-4920-b11d-fa40-0a1fd6e3f7c0"><ds:Transforms><ds:Transform Algorithm="http://www.w3.org/2000/09/xmldsig#enveloped-signature"/><ds:Transform Algorithm="http://www.w3.org/2001/10/xml-exc-c14n#"/></ds:Transforms><ds:DigestMethod Algorithm="http://www.w3.org/2000/09/xmldsig#sha1"/><ds:DigestValue>NRAARUf82PgKvlY6SDTvIjk287I=</ds:DigestValue></ds:Reference></ds:SignedInfo><ds:SignatureValue>gGDjs2hFJPDwhvyARgyNNgfUJz3LvhrzACnaIKIuS4bA0hvu/9j631UPCLTgTE9Jy2CnSWZX4BiJFjppg+N1rEEO1anDn8Og/FICsMjB2nbLcZF9cjvDsAGlQQX+b5zL2QZvpGbswV1ijuR+Gd8wKitLBiJLYHomfaaj8V5rjbutrRj/yK9ZOWAT5baadyAAm6JA2HkuPEJMU+VPXt6zzhjAxf0xRzsXabqPfuwcZtru2eqrJRZg85XNMx9VMdMT05LWZn2Qx6JRYXI0vlwar5zbM6LroLpijoljsLk4m7cgkQI4himIv639nbktCzXaXgr+0fUohKLNscHuApsGWQ==</ds:SignatureValue>
<ds:KeyInfo><ds:X509Data><ds:X509Certificate>MIIDtTCCAp2gAwIBAgIJAKg4VeVcIDz1MA0GCSqGSIb3DQEBBQUAMEUxCzAJBgNVBAYTAlVTMRMwEQYDVQQIEwpTb21lLVN0YXRlMSEwHwYDVQQKExhJbnRlcm5ldCBXaWRnaXRzIFB0eSBMdGQwHhcNMTUwODEzMDE1NDIwWhcNMTUwOTEyMDE1NDIwWjBFMQswCQYDVQQGEwJVUzETMBEGA1UECBMKU29tZS1TdGF0ZTEhMB8GA1UEChMYSW50ZXJuZXQgV2lkZ2l0cyBQdHkgTHRkMIIBIjANBgkqhkiG9w0BAQEFAAOCAQ8AMIIBCgKCAQEAxG3ouM7U+fXbJt69X1H6d4UNg/uRr06pFuU9RkfIwNC+yaXyptqB3ynXKsL7BFt4DCd0fflRvJAx3feJIDp16wN9GDVHcufWMYPhh2j5HcTW/j9JoIJzGhJyvO00YKBt+hHy83iN1SdChKv5y0iSyiPP5GnqFw+ayyHoM6hSO0PqBou1Xb0ZSIE+DHosBnvVna5w2AiPY4xrJl9yZHZ4Q7DfMiYTgstjETio4bX+6oLiBnYktn7DjdEslqhffVme4PuBxNojI+uCeg/sn4QVLd/iogMJfDWNuLD8326Mi/FE9cCRvFlvAiMSaebMI3zPaySsxTK7Zgj5TpEbmbHI9wIDAQABo4GnMIGkMB0GA1UdDgQWBBSVGgvoW4MhMuzBGce29PY8vSzHFzB1BgNVHSMEbjBsgBSVGgvoW4MhMuzBGce29PY8vSzHF6FJpEcwRTELMAkGA1UEBhMCVVMxEzARBgNVBAgTClNvbWUtU3RhdGUxITAfBgNVBAoTGEludGVybmV0IFdpZGdpdHMgUHR5IEx0ZIIJAKg4VeVcIDz1MAwGA1UdEwQFMAMBAf8wDQYJKoZIhvcNAQEFBQADggEBAJu1rqs+anD74dbdwgd3CnqnQsQDJiEXmBhG2leaGt3ve9b/9gKaJg2pyb2NyppDe1uLqh6nNXDuzg1oNZrPz5pJL/eCXPl7FhxhMUi04TtLf8LeNTCIWYZiFuO4pmhohHcv8kRvYR1+6SkLTC8j/TZerm7qvesSiTQFNapa1eNdVQ8nFwVkEtWl+JzKEM1BlRcn42sjJkijeFp7DpI7pU+PnYeiaXpRv5pJo8ogM1iFxN+SnfEs0EuQ7fhKIG9aHKi7bKZ7L6SyX7MDIGLeulEU6lf5D9BfXNmcMambiS0pXhL2QXajt96UBq8FT2KNXY8XNtR4y6MyyCzhaiZZcc8=</ds:X509Certificate></ds:X509Data></ds:KeyInfo></ds:Signature><saml2p:Status><saml2p:StatusCode Value="urn:oasis:names:tc:SAML:2.0:status:Responder"><saml2p:StatusCode Value="urn:oasis:names:tc:SAML:2.0:status:NoPassive"/></saml2p:StatusCode></saml2p:Status></saml2p:Response>`;
        const base64xml = Buffer.from(xml).toString("base64");
        const container = { SAMLResponse: base64xml };
        const signingCert = fs.readFileSync(__dirname + "/static/cert.pem", "utf-8");
        const samlObj = new SAML({
          callbackUrl: "http://localhost/saml/consume",
          cert: signingCert,
          issuer: "onesaml_login",
          wantAssertionsSigned: false,
          wantAuthnResponseSigned: false,
        });
        const response = await samlObj.validatePostResponseAsync(container);
        expect(response).to.deep.equal({ profile: null, loggedOut: false });
      });

      it("accept response with an attributeStatement element without attributeValue", async () => {
        fakeClock = sinon.useFakeTimers(Date.parse("2015-08-31T08:55:00+00:00"));

        const container = {
          SAMLResponse: fs
            .readFileSync(__dirname + "/static/response-with-uncomplete-attribute.xml")
            .toString("base64"),
        };

        const signingCert = fs.readFileSync(__dirname + "/static/cert.pem", "utf-8");

        const samlObj = new SAML({
          callbackUrl: "http://localhost/saml/consume",
          cert: signingCert,
          audience: false,
          issuer: "onesaml_login",
          wantAssertionsSigned: false,
        });
        const { profile } = await samlObj.validatePostResponseAsync(container);
        assertRequired(profile, "profile must exist");
        expect(profile.issuer).to.equal("https://evil-corp.com");
        expect(profile.nameID).to.equal("vincent.vega@evil-corp.com");
        expect(profile).to.have.property("evil-corp.egroupid", "vincent.vega@evil-corp.com");
        // attributes without attributeValue child should be ignored
        expect(profile).to.not.have.property("evilcorp.roles");
      });

      it("valid xml document with multiple SubjectConfirmation should validate", async () => {
        fakeClock = sinon.useFakeTimers(Date.parse("2020-09-24T16:00:00+00:00"));
        const base64xml = fs.readFileSync(
          __dirname + "/static/response.root-signed.message-signed-double-subjectconfirmation.xml",
          "base64"
        );
        const container = { SAMLResponse: base64xml };
        const signingCert = fs.readFileSync(__dirname + "/static/cert.pem", "utf-8");
        const privateKey = fs.readFileSync(__dirname + "/static/key.pem", "utf-8");

        const samlObj = new SAML({
          callbackUrl: "http://localhost/saml/consume",
          cert: signingCert,
          privateKey: privateKey,
          issuer: "onesaml_login",
          audience: false,
          validateInResponseTo: ValidateInResponseTo.always,
          wantAssertionsSigned: false,
        });

        // Prime cache so we can validate InResponseTo
        await samlObj.cacheProvider.saveAsync("_e8df3fe5f04237d25670", new Date().toISOString());
        // The second `SubjectConfirmationData` is invalid, so if this passes, we are using the first one
        const { profile } = await samlObj.validatePostResponseAsync(container);
        assertRequired(profile, "profile must exist");
        expect(profile.nameID).to.equal("vincent.vega@evil-corp.com");
      });

      it("valid xml document with multiple SubjectConfirmation should fail if no one is valid", async () => {
        fakeClock = sinon.useFakeTimers(Date.parse("2020-09-25T19:00:00+00:00"));
        const base64xml = fs.readFileSync(
          __dirname + "/static/response.root-signed.message-signed-double-subjectconfirmation.xml",
          "base64"
        );
        const container = { SAMLResponse: base64xml };
        const signingCert = fs.readFileSync(__dirname + "/static/cert.pem", "utf-8");
        const privateKey = fs.readFileSync(__dirname + "/static/key.pem", "utf-8");

        const samlObj = new SAML({
          callbackUrl: "http://localhost/saml/consume",
          cert: signingCert,
          privateKey: privateKey,
          issuer: "onesaml_login",
          audience: false,
          validateInResponseTo: ValidateInResponseTo.always,
          wantAssertionsSigned: false,
        });

        // Prime cache so we can validate InResponseTo
        await samlObj.cacheProvider.saveAsync("_e8df3fe5f04237d25670", new Date().toISOString());
        // The second `SubjectConfirmationData` is invalid, the first one could not be used so we should get
        await assert.rejects(samlObj.validatePostResponseAsync(container), {
          message:
            "No valid subject confirmation found among those available in the SAML assertion",
        });
      });

      it("valid xml document with multiple SubjectConfirmation should validate, first is expired so it should take the second one", async () => {
        fakeClock = sinon.useFakeTimers(Date.parse("2020-09-25T16:00:00+00:00"));
        const base64xml = fs.readFileSync(
          __dirname + "/static/response.root-signed.message-signed-double-subjectconfirmation.xml",
          "base64"
        );
        const container = { SAMLResponse: base64xml };
        const signingCert = fs.readFileSync(__dirname + "/static/cert.pem", "utf-8");
        const privateKey = fs.readFileSync(__dirname + "/static/key.pem", "utf-8");

        const samlObj = new SAML({
          callbackUrl: "http://localhost/saml/consume",
          cert: signingCert,
          privateKey: privateKey,
          issuer: "onesaml_login",
          audience: false,
          validateInResponseTo: ValidateInResponseTo.always,
          wantAssertionsSigned: false,
        });

        // Prime cache so we can validate InResponseTo
        await samlObj.cacheProvider.saveAsync("_e8df3fe5f04237d25670", new Date().toISOString());
        // The second `SubjectConfirmationData` purposefully has the wrong InResponseTo so we can check for it
        await assert.rejects(samlObj.validatePostResponseAsync(container), {
          message: "InResponseTo does not match subjectInResponseTo",
        });
      });

      it("valid xml document with multiple SubjectConfirmations should fail if InResponseTo does not match a valid SubjectConfirmation", async () => {
        fakeClock = sinon.useFakeTimers(Date.parse("2020-09-25T16:00:00+00:00"));
        const base64xml = fs.readFileSync(
          __dirname + "/static/response.root-signed.message-signed-double-subjectconfirmation.xml",
          "base64"
        );
        const container = { SAMLResponse: base64xml };
        const signingCert = fs.readFileSync(__dirname + "/static/cert.pem", "utf-8");
        const privateKey = fs.readFileSync(__dirname + "/static/key.pem", "utf-8");

        const samlObj = new SAML({
          callbackUrl: "http://localhost/saml/consume",
          cert: signingCert,
          privateKey: privateKey,
          issuer: "onesaml_login",
          audience: false,
          validateInResponseTo: ValidateInResponseTo.always,
          wantAssertionsSigned: false,
        });

        // Prime cache so we can validate InResponseTo
        await samlObj.cacheProvider.saveAsync("_e8df3fe5f04237d25670", new Date().toISOString());
        // The second `SubjectConfirmationData` purposefully has the wrong InResponseTo so we can check for it
        await assert.rejects(samlObj.validatePostResponseAsync(container), {
          message: "InResponseTo does not match subjectInResponseTo",
        });
      });

      it("valid xml document with no SubjectConfirmation should validate", async () => {
        fakeClock = sinon.useFakeTimers(Date.parse("2020-09-25T16:00:00+00:00"));
        const base64xml = fs.readFileSync(
          __dirname + "/static/response.root-signed.message-signed-no-subjectconfirmation.xml",
          "base64"
        );
        const container = { SAMLResponse: base64xml };
        const signingCert = fs.readFileSync(__dirname + "/static/cert.pem", "utf-8");
        const privateKey = fs.readFileSync(__dirname + "/static/key.pem", "utf-8");

        const samlObj = new SAML({
          callbackUrl: "http://localhost/saml/consume",
          cert: signingCert,
          privateKey: privateKey,
          issuer: "onesaml_login",
          audience: false,
          validateInResponseTo: ValidateInResponseTo.always,
          wantAssertionsSigned: false,
        });

        // Prime cache so we can validate InResponseTo
        await samlObj.cacheProvider.saveAsync("_e8df3fe5f04237d25670", new Date().toISOString());
        const { profile } = await samlObj.validatePostResponseAsync(container);
        assertRequired(profile, "profile must exist");
      });

      it("valid xml document with only empty SubjectConfirmation should not validate", async () => {
        fakeClock = sinon.useFakeTimers(Date.parse("2020-09-25T16:00:00+00:00"));
        const base64xml = fs.readFileSync(
          __dirname + "/static/response.root-signed.message-signed-empty-subjectconfirmation.xml",
          "base64"
        );
        const container = { SAMLResponse: base64xml };
        const signingCert = fs.readFileSync(__dirname + "/static/cert.pem", "utf-8");
        const privateKey = fs.readFileSync(__dirname + "/static/key.pem", "utf-8");

        const samlObj = new SAML({
          callbackUrl: "http://localhost/saml/consume",
          cert: signingCert,
          privateKey: privateKey,
          issuer: "onesaml_login",
          audience: false,
          validateInResponseTo: ValidateInResponseTo.always,
          wantAssertionsSigned: false,
        });

        // Prime cache so we can validate InResponseTo
        await samlObj.cacheProvider.saveAsync("_e8df3fe5f04237d25670", new Date().toISOString());
        await assert.rejects(samlObj.validatePostResponseAsync(container), {
          message:
            "No valid subject confirmation found among those available in the SAML assertion",
        });
      });

      [ValidateInResponseTo.always, ValidateInResponseTo.ifPresent].forEach(
        (validateInResponseTo) => {
          describe(`with validateInResponseTo set to ${validateInResponseTo}`, () => {
            it(`removes InResponseTo value if response validation fails when validateInResponseTo=${validateInResponseTo}`, async () => {
              const requestId = "_a6fc46be84e1e3cf3c50";
              const xml =
                '<samlp:Response xmlns:saml="urn:oasis:names:tc:SAML:2.0:assertion" xmlns:samlp="urn:oasis:names:tc:SAML:2.0:protocol" ID="R689b0733bccca22a137e3654830312332940b1be" Version="2.0" IssueInstant="2014-05-28T00:16:08Z" Destination="{recipient}" InResponseTo="_a6fc46be84e1e3cf3c50"><saml:Issuer>https://app.onelogin.com/saml/metadata/371755</saml:Issuer><samlp:Status><samlp:StatusCode Value="urn:oasis:names:tc:SAML:2.0:status:Success"/></samlp:Status>' +
                '<saml:Assertion xmlns:xs="http://www.w3.org/2001/XMLSchema" xmlns:xsi="http://www.w3.org/2001/XMLSchema-instance" Version="2.0" ID="pfx3b63c7be-fe86-62fd-8cb5-16ab6273efaa" IssueInstant="2014-05-28T00:16:08Z"><saml:Issuer>https://app.onelogin.com/saml/metadata/371755</saml:Issuer><ds:Signature xmlns:ds="http://www.w3.org/2000/09/xmldsig#"><ds:SignedInfo><ds:CanonicalizationMethod Algorithm="http://www.w3.org/2001/10/xml-exc-c14n#"/><ds:SignatureMethod Algorithm="http://www.w3.org/2000/09/xmldsig#rsa-sha1"/><ds:Reference URI="#pfx3b63c7be-fe86-62fd-8cb5-16ab6273efaa"><ds:Transforms><ds:Transform Algorithm="http://www.w3.org/2000/09/xmldsig#enveloped-signature"/><ds:Transform Algorithm="http://www.w3.org/2001/10/xml-exc-c14n#"/></ds:Transforms><ds:DigestMethod Algorithm="http://www.w3.org/2000/09/xmldsig#sha1"/><ds:DigestValue>DCnPTQYBb1hKspbe6fg1U3q8xn4=</ds:DigestValue></ds:Reference></ds:SignedInfo><ds:SignatureValue>e0+aFomA0+JAY0f9tKqzIuqIVSSw7LiFUsneEDKPBWdiTz1sMdgr/2y1e9+rjaS2mRmCi/vSQLY3zTYz0hp6nJNU19+TWoXo9kHQyWT4KkeQL4Xs/gZ/AoKC20iHVKtpPps0IQ0Ml/qRoouSitt6Sf/WDz2LV/pWcH2hx5tv3xSw36hK2NQc7qw7r1mEXnvcjXReYo8rrVf7XHGGxNoRIEICUIi110uvsWemSXf0Z0dyb0FVYOWuSsQMDlzNpheADBifFO4UTfSEhFZvn8kVCGZUIwrbOhZ2d/+YEtgyuTg+qtslgfy4dwd4TvEcfuRzQTazeefprSFyiQckAXOjcw==</ds:SignatureValue><ds:KeyInfo><ds:X509Data><ds:X509Certificate>' +
                TEST_CERT +
                '</ds:X509Certificate></ds:X509Data></ds:KeyInfo></ds:Signature><saml:Subject><saml:NameID Format="urn:oasis:names:tc:SAML:2.0:nameid-format:transient">ben@subspacesw.com</saml:NameID><saml:SubjectConfirmation Method="urn:oasis:names:tc:SAML:2.0:cm:bearer"><saml:SubjectConfirmationData NotOnOrAfter="2014-05-28T00:19:08Z" Recipient="{recipient}" InResponseTo="_a6fc46be84e1e3cf3c50"/></saml:SubjectConfirmation></saml:Subject><saml:Conditions NotBefore="2014-05-28T00:13:08Z" NotOnOrAfter="2014-05-28T00:19:08Z"><saml:AudienceRestriction><saml:Audience>{audience}</saml:Audience></saml:AudienceRestriction></saml:Conditions><saml:AuthnStatement AuthnInstant="2014-05-28T00:16:07Z" SessionNotOnOrAfter="2014-05-29T00:16:08Z" SessionIndex="_30a4af50-c82b-0131-f8b5-782bcb56fcaa"><saml:AuthnContext><saml:AuthnContextClassRef>urn:oasis:names:tc:SAML:2.0:ac:classes:PasswordProtectedTransport</saml:AuthnContextClassRef></saml:AuthnContext></saml:AuthnStatement></saml:Assertion>' +
                "</samlp:Response>";
              const base64xml = Buffer.from(xml).toString("base64");
              const container = { SAMLResponse: base64xml };
              const samlConfig: SamlConfig = {
                callbackUrl: "http://localhost/saml/consume",
                entryPoint: "https://app.onelogin.com/trust/saml2/http-post/sso/371755",
                cert: TEST_CERT,
                validateInResponseTo,
                issuer: "onesaml_login",
                wantAuthnResponseSigned: false,
              };
              const samlObj = new SAML(samlConfig);

              // Mock the SAML request being passed through Passport-SAML
              await samlObj.cacheProvider.saveAsync(requestId, new Date().toISOString());

              await assert.rejects(samlObj.validatePostResponseAsync(container), {
                message: "Invalid signature",
              });

              await assert.rejects(samlObj.validatePostResponseAsync(container), {
                message: "InResponseTo is not valid",
              });

              assert.strictEqual(await samlObj.cacheProvider.getAsync(requestId), null);
            });
          });
        }
      );

      describe("validatePostResponse xml signature checks /", function () {
        const ALT_TEST_CERT =
          "MIIEOTCCAyGgAwIBAgIJAKZgJdKdCdL6MA0GCSqGSIb3DQEBBQUAMHAxCzAJBgNVBAYTAkFVMREwDwYDVQQIEwhWaWN0b3JpYTESMBAGA1UEBxMJTWVsYm91cm5lMSEwHwYDVQQKExhUYWJjb3JwIEhvbGRpbmdzIExpbWl0ZWQxFzAVBgNVBAMTDnN0cy50YWIuY29tLmF1MB4XDTE3MDUzMDA4NTQwOFoXDTI3MDUyODA4NTQwOFowcDELMAkGA1UEBhMCQVUxETAPBgNVBAgTCFZpY3RvcmlhMRIwEAYDVQQHEwlNZWxib3VybmUxITAfBgNVBAoTGFRhYmNvcnAgSG9sZGluZ3MgTGltaXRlZDEXMBUGA1UEAxMOc3RzLnRhYi5jb20uYXUwggEiMA0GCSqGSIb3DQEBAQUAA4IBDwAwggEKAoIBAQD0NuMcflq3rtupKYDf4a7lWmsXy66fYe9n8jB2DuLMakEJBlzn9j6B98IZftrilTq21VR7wUXROxG8BkN8IHY+l8X7lATmD28fFdZJj0c8Qk82eoq48faemth4fBMx2YrpnhU00jeXeP8dIIaJTPCHBTNgZltMMhphklN1YEPlzefJs3YD+Ryczy1JHbwETxt+BzO1JdjBe1fUTyl6KxAwWvtsNBURmQRYlDOk4GRgdkQnfxBuCpOMeOpV8wiBAi3h65Lab9C5avu4AJlA9e4qbOmWt6otQmgy5fiJVy6bH/d8uW7FJmSmePX9sqAWa9szhjdn36HHVQsfHC+IUEX7AgMBAAGjgdUwgdIwHQYDVR0OBBYEFN6z6cuxY7FTkg1S/lIjnS4x5ARWMIGiBgNVHSMEgZowgZeAFN6z6cuxY7FTkg1S/lIjnS4x5ARWoXSkcjBwMQswCQYDVQQGEwJBVTERMA8GA1UECBMIVmljdG9yaWExEjAQBgNVBAcTCU1lbGJvdXJuZTEhMB8GA1UEChMYVGFiY29ycCBIb2xkaW5ncyBMaW1pdGVkMRcwFQYDVQQDEw5zdHMudGFiLmNvbS5hdYIJAKZgJdKdCdL6MAwGA1UdEwQFMAMBAf8wDQYJKoZIhvcNAQEFBQADggEBAMi5HyvXgRa4+kKz3dk4SwAEXzeZRcsbeDJWVUxdb6a+JQxIoG7L9rSbd6yZvP/Xel5TrcwpCpl5eikzXB02/C0wZKWicNmDEBlOfw0Pc5ngdoh6ntxHIWm5QMlAfjR0dgTlojN4Msw2qk7cP1QEkV96e2BJUaqaNnM3zMvd7cfRjPNfbsbwl6hCCCAdwrALKYtBnjKVrCGPwO+xiw5mUJhZ1n6ZivTOdQEWbl26UO60J9ItiWP8VK0d0aChn326Ovt7qC4S3AgDlaJwcKe5Ifxl/UOWePGRwXj2UUuDWFhjtVmRntMmNZbe5yE8MkEvU+4/c6LqGwTCgDenRbK53Dg=";
        let fakeClock: sinon.SinonFakeTimers;

        beforeEach(function () {
          fakeClock = sinon.useFakeTimers(Date.parse("2014-05-28T00:13:09Z"));
        });
        afterEach(function () {
          fakeClock.restore();
        });

        const samlConfig: SamlConfig = {
          callbackUrl: "http://localhost/saml/consume",
          entryPoint: "https://app.onelogin.com/trust/saml2/http-post/sso/371755",
          cert: TEST_CERT,
          audience: false,
          issuer: "onesaml_login",
          wantAuthnResponseSigned: false,
        };
        const noAudienceSamlConfig: SamlConfig = {
          callbackUrl: "http://localhost/saml/consume",
          entryPoint: "https://app.onelogin.com/trust/saml2/http-post/sso/371755",
          cert: TEST_CERT,
          issuer: "onesaml_login",
          wantAuthnResponseSigned: false,
        };
        const noCertSamlConfig: SamlConfig = {
          callbackUrl: "http://localhost/saml/consume",
          entryPoint: "https://app.onelogin.com/trust/saml2/http-post/sso/371755",
          audience: false,
          issuer: "onesaml_login",
        } as SamlConfig;
        const badCertSamlConfig: SamlConfig = {
          callbackUrl: "http://localhost/saml/consume",
          entryPoint: "https://app.onelogin.com/trust/saml2/http-post/sso/371755",
          cert: BAD_TEST_CERT,
          audience: false,
          issuer: "onesaml_login",
        };

        it("if audience, then it must match", async () => {
          const xml =
            '<samlp:Response xmlns:saml="urn:oasis:names:tc:SAML:2.0:assertion" xmlns:samlp="urn:oasis:names:tc:SAML:2.0:protocol" ID="R689b0733bccca22a137e3654830312332940b1be" Version="2.0" IssueInstant="2014-05-28T00:16:08Z" Destination="{recipient}" InResponseTo="_a6fc46be84e1e3cf3c50"><saml:Issuer>https://app.onelogin.com/saml/metadata/371755</saml:Issuer><samlp:Status><samlp:StatusCode Value="urn:oasis:names:tc:SAML:2.0:status:Success"/></samlp:Status>' +
            '<saml:Assertion xmlns:xs="http://www.w3.org/2001/XMLSchema" xmlns:xsi="http://www.w3.org/2001/XMLSchema-instance" Version="2.0" ID="pfx3b63c7be-fe86-62fd-8cb5-16ab6273efaa" IssueInstant="2014-05-28T00:16:08Z"><saml:Issuer>https://app.onelogin.com/saml/metadata/371755</saml:Issuer><ds:Signature xmlns:ds="http://www.w3.org/2000/09/xmldsig#"><ds:SignedInfo><ds:CanonicalizationMethod Algorithm="http://www.w3.org/2001/10/xml-exc-c14n#"/><ds:SignatureMethod Algorithm="http://www.w3.org/2000/09/xmldsig#rsa-sha1"/><ds:Reference URI="#pfx3b63c7be-fe86-62fd-8cb5-16ab6273efaa"><ds:Transforms><ds:Transform Algorithm="http://www.w3.org/2000/09/xmldsig#enveloped-signature"/><ds:Transform Algorithm="http://www.w3.org/2001/10/xml-exc-c14n#"/></ds:Transforms><ds:DigestMethod Algorithm="http://www.w3.org/2000/09/xmldsig#sha1"/><ds:DigestValue>DCnPTQYBb1hKspbe6fg1U3q8xn4=</ds:DigestValue></ds:Reference></ds:SignedInfo><ds:SignatureValue>e0+aFomA0+JAY0f9tKqzIuqIVSSw7LiFUsneEDKPBWdiTz1sMdgr/2y1e9+rjaS2mRmCi/vSQLY3zTYz0hp6nJNU19+TWoXo9kHQyWT4KkeQL4Xs/gZ/AoKC20iHVKtpPps0IQ0Ml/qRoouSitt6Sf/WDz2LV/pWcH2hx5tv3xSw36hK2NQc7qw7r1mEXnvcjXReYo8rrVf7XHGGxNoRIEICUIi110uvsWemSXf0Z0dyb0FVYOWuSsQMDlzNpheADBifFO4UTfSEhFZvn8kVCGZUIwrbOhZ2d/+YEtgyuTg+qtslgfy4dwd4TvEcfuRzQTazeefprSFyiQckAXOjcw==</ds:SignatureValue><ds:KeyInfo><ds:X509Data><ds:X509Certificate>' +
            TEST_CERT +
            '</ds:X509Certificate></ds:X509Data></ds:KeyInfo></ds:Signature><saml:Subject><saml:NameID Format="urn:oasis:names:tc:SAML:2.0:nameid-format:transient">ploer@subspacesw.com</saml:NameID><saml:SubjectConfirmation Method="urn:oasis:names:tc:SAML:2.0:cm:bearer"><saml:SubjectConfirmationData NotOnOrAfter="2014-05-28T00:19:08Z" Recipient="{recipient}" InResponseTo="_a6fc46be84e1e3cf3c50"/></saml:SubjectConfirmation></saml:Subject><saml:Conditions NotBefore="2014-05-28T00:13:08Z" NotOnOrAfter="2014-05-28T00:19:08Z"><saml:AudienceRestriction><saml:Audience>{audience}</saml:Audience></saml:AudienceRestriction></saml:Conditions><saml:AuthnStatement AuthnInstant="2014-05-28T00:16:07Z" SessionNotOnOrAfter="2014-05-29T00:16:08Z" SessionIndex="_30a4af50-c82b-0131-f8b5-782bcb56fcaa"><saml:AuthnContext><saml:AuthnContextClassRef>urn:oasis:names:tc:SAML:2.0:ac:classes:PasswordProtectedTransport</saml:AuthnContextClassRef></saml:AuthnContext></saml:AuthnStatement></saml:Assertion>' +
            "</samlp:Response>";
          const base64xml = Buffer.from(xml).toString("base64");
          const container = { SAMLResponse: base64xml };
          const samlObj = new SAML({ ...noAudienceSamlConfig, audience: "{audience}" });
          const { profile } = await samlObj.validatePostResponseAsync(container);
          expect(profile?.nameID).to.not.be.empty;
        });

        it("if audience, then it must throw if it doesn't match", async () => {
          const xml =
            '<samlp:Response xmlns:saml="urn:oasis:names:tc:SAML:2.0:assertion" xmlns:samlp="urn:oasis:names:tc:SAML:2.0:protocol" ID="R689b0733bccca22a137e3654830312332940b1be" Version="2.0" IssueInstant="2014-05-28T00:16:08Z" Destination="{recipient}" InResponseTo="_a6fc46be84e1e3cf3c50"><saml:Issuer>https://app.onelogin.com/saml/metadata/371755</saml:Issuer><samlp:Status><samlp:StatusCode Value="urn:oasis:names:tc:SAML:2.0:status:Success"/></samlp:Status>' +
            '<saml:Assertion xmlns:xs="http://www.w3.org/2001/XMLSchema" xmlns:xsi="http://www.w3.org/2001/XMLSchema-instance" Version="2.0" ID="pfx3b63c7be-fe86-62fd-8cb5-16ab6273efaa" IssueInstant="2014-05-28T00:16:08Z"><saml:Issuer>https://app.onelogin.com/saml/metadata/371755</saml:Issuer><ds:Signature xmlns:ds="http://www.w3.org/2000/09/xmldsig#"><ds:SignedInfo><ds:CanonicalizationMethod Algorithm="http://www.w3.org/2001/10/xml-exc-c14n#"/><ds:SignatureMethod Algorithm="http://www.w3.org/2000/09/xmldsig#rsa-sha1"/><ds:Reference URI="#pfx3b63c7be-fe86-62fd-8cb5-16ab6273efaa"><ds:Transforms><ds:Transform Algorithm="http://www.w3.org/2000/09/xmldsig#enveloped-signature"/><ds:Transform Algorithm="http://www.w3.org/2001/10/xml-exc-c14n#"/></ds:Transforms><ds:DigestMethod Algorithm="http://www.w3.org/2000/09/xmldsig#sha1"/><ds:DigestValue>DCnPTQYBb1hKspbe6fg1U3q8xn4=</ds:DigestValue></ds:Reference></ds:SignedInfo><ds:SignatureValue>e0+aFomA0+JAY0f9tKqzIuqIVSSw7LiFUsneEDKPBWdiTz1sMdgr/2y1e9+rjaS2mRmCi/vSQLY3zTYz0hp6nJNU19+TWoXo9kHQyWT4KkeQL4Xs/gZ/AoKC20iHVKtpPps0IQ0Ml/qRoouSitt6Sf/WDz2LV/pWcH2hx5tv3xSw36hK2NQc7qw7r1mEXnvcjXReYo8rrVf7XHGGxNoRIEICUIi110uvsWemSXf0Z0dyb0FVYOWuSsQMDlzNpheADBifFO4UTfSEhFZvn8kVCGZUIwrbOhZ2d/+YEtgyuTg+qtslgfy4dwd4TvEcfuRzQTazeefprSFyiQckAXOjcw==</ds:SignatureValue><ds:KeyInfo><ds:X509Data><ds:X509Certificate>' +
            TEST_CERT +
            '</ds:X509Certificate></ds:X509Data></ds:KeyInfo></ds:Signature><saml:Subject><saml:NameID Format="urn:oasis:names:tc:SAML:2.0:nameid-format:transient">ploer@subspacesw.com</saml:NameID><saml:SubjectConfirmation Method="urn:oasis:names:tc:SAML:2.0:cm:bearer"><saml:SubjectConfirmationData NotOnOrAfter="2014-05-28T00:19:08Z" Recipient="{recipient}" InResponseTo="_a6fc46be84e1e3cf3c50"/></saml:SubjectConfirmation></saml:Subject><saml:Conditions NotBefore="2014-05-28T00:13:08Z" NotOnOrAfter="2014-05-28T00:19:08Z"><saml:AudienceRestriction><saml:Audience>{audience}</saml:Audience></saml:AudienceRestriction></saml:Conditions><saml:AuthnStatement AuthnInstant="2014-05-28T00:16:07Z" SessionNotOnOrAfter="2014-05-29T00:16:08Z" SessionIndex="_30a4af50-c82b-0131-f8b5-782bcb56fcaa"><saml:AuthnContext><saml:AuthnContextClassRef>urn:oasis:names:tc:SAML:2.0:ac:classes:PasswordProtectedTransport</saml:AuthnContextClassRef></saml:AuthnContext></saml:AuthnStatement></saml:Assertion>' +
            "</samlp:Response>";
          const base64xml = Buffer.from(xml).toString("base64");
          const container = { SAMLResponse: base64xml };
          try {
            const samlObj = new SAML({ ...noAudienceSamlConfig, audience: "no match" });
            const { profile } = await samlObj.validatePostResponseAsync(container);
            expect(profile).to.not.exist;
          } catch (err: unknown) {
            expect(err).to.exist;
            expect(err).to.be.instanceOf(Error);
            expect((err as Error).message).to.match(/SAML assertion audience mismatch/);
          }
        });

        it("if audience and issuer not provided, fail", async () => {
          const xml =
            '<samlp:Response xmlns:saml="urn:oasis:names:tc:SAML:2.0:assertion" xmlns:samlp="urn:oasis:names:tc:SAML:2.0:protocol" ID="R689b0733bccca22a137e3654830312332940b1be" Version="2.0" IssueInstant="2014-05-28T00:16:08Z" Destination="{recipient}" InResponseTo="_a6fc46be84e1e3cf3c50"><saml:Issuer>https://app.onelogin.com/saml/metadata/371755</saml:Issuer><samlp:Status><samlp:StatusCode Value="urn:oasis:names:tc:SAML:2.0:status:Success"/></samlp:Status>' +
            '<saml:Assertion xmlns:xs="http://www.w3.org/2001/XMLSchema" xmlns:xsi="http://www.w3.org/2001/XMLSchema-instance" Version="2.0" ID="pfx3b63c7be-fe86-62fd-8cb5-16ab6273efaa" IssueInstant="2014-05-28T00:16:08Z"><saml:Issuer>https://app.onelogin.com/saml/metadata/371755</saml:Issuer><ds:Signature xmlns:ds="http://www.w3.org/2000/09/xmldsig#"><ds:SignedInfo><ds:CanonicalizationMethod Algorithm="http://www.w3.org/2001/10/xml-exc-c14n#"/><ds:SignatureMethod Algorithm="http://www.w3.org/2000/09/xmldsig#rsa-sha1"/><ds:Reference URI="#pfx3b63c7be-fe86-62fd-8cb5-16ab6273efaa"><ds:Transforms><ds:Transform Algorithm="http://www.w3.org/2000/09/xmldsig#enveloped-signature"/><ds:Transform Algorithm="http://www.w3.org/2001/10/xml-exc-c14n#"/></ds:Transforms><ds:DigestMethod Algorithm="http://www.w3.org/2000/09/xmldsig#sha1"/><ds:DigestValue>DCnPTQYBb1hKspbe6fg1U3q8xn4=</ds:DigestValue></ds:Reference></ds:SignedInfo><ds:SignatureValue>e0+aFomA0+JAY0f9tKqzIuqIVSSw7LiFUsneEDKPBWdiTz1sMdgr/2y1e9+rjaS2mRmCi/vSQLY3zTYz0hp6nJNU19+TWoXo9kHQyWT4KkeQL4Xs/gZ/AoKC20iHVKtpPps0IQ0Ml/qRoouSitt6Sf/WDz2LV/pWcH2hx5tv3xSw36hK2NQc7qw7r1mEXnvcjXReYo8rrVf7XHGGxNoRIEICUIi110uvsWemSXf0Z0dyb0FVYOWuSsQMDlzNpheADBifFO4UTfSEhFZvn8kVCGZUIwrbOhZ2d/+YEtgyuTg+qtslgfy4dwd4TvEcfuRzQTazeefprSFyiQckAXOjcw==</ds:SignatureValue><ds:KeyInfo><ds:X509Data><ds:X509Certificate>' +
            TEST_CERT +
            '</ds:X509Certificate></ds:X509Data></ds:KeyInfo></ds:Signature><saml:Subject><saml:NameID Format="urn:oasis:names:tc:SAML:2.0:nameid-format:transient">ploer@subspacesw.com</saml:NameID><saml:SubjectConfirmation Method="urn:oasis:names:tc:SAML:2.0:cm:bearer"><saml:SubjectConfirmationData NotOnOrAfter="2014-05-28T00:19:08Z" Recipient="{recipient}" InResponseTo="_a6fc46be84e1e3cf3c50"/></saml:SubjectConfirmation></saml:Subject><saml:Conditions NotBefore="2014-05-28T00:13:08Z" NotOnOrAfter="2014-05-28T00:19:08Z"><saml:AudienceRestriction><saml:Audience>{audience}</saml:Audience></saml:AudienceRestriction></saml:Conditions><saml:AuthnStatement AuthnInstant="2014-05-28T00:16:07Z" SessionNotOnOrAfter="2014-05-29T00:16:08Z" SessionIndex="_30a4af50-c82b-0131-f8b5-782bcb56fcaa"><saml:AuthnContext><saml:AuthnContextClassRef>urn:oasis:names:tc:SAML:2.0:ac:classes:PasswordProtectedTransport</saml:AuthnContextClassRef></saml:AuthnContext></saml:AuthnStatement></saml:Assertion>' +
            "</samlp:Response>";
          const base64xml = Buffer.from(xml).toString("base64");
          const container = { SAMLResponse: base64xml };
          try {
            const samlObj = new SAML({ ...noAudienceSamlConfig });
            const { profile } = await samlObj.validatePostResponseAsync(container);
            expect(profile).to.not.exist;
          } catch (err) {
            expect(err).to.exist;
            expect(err).to.be.instanceOf(Error);
            expect((err as Error).message).to.match(/SAML assertion audience mismatch/);
          }
        });

        it("if audience not provided, use issuer, and fail", async () => {
          const xml =
            '<samlp:Response xmlns:saml="urn:oasis:names:tc:SAML:2.0:assertion" xmlns:samlp="urn:oasis:names:tc:SAML:2.0:protocol" ID="R689b0733bccca22a137e3654830312332940b1be" Version="2.0" IssueInstant="2014-05-28T00:16:08Z" Destination="{recipient}" InResponseTo="_a6fc46be84e1e3cf3c50"><saml:Issuer>https://app.onelogin.com/saml/metadata/371755</saml:Issuer><samlp:Status><samlp:StatusCode Value="urn:oasis:names:tc:SAML:2.0:status:Success"/></samlp:Status>' +
            '<saml:Assertion xmlns:xs="http://www.w3.org/2001/XMLSchema" xmlns:xsi="http://www.w3.org/2001/XMLSchema-instance" Version="2.0" ID="pfx3b63c7be-fe86-62fd-8cb5-16ab6273efaa" IssueInstant="2014-05-28T00:16:08Z"><saml:Issuer>https://app.onelogin.com/saml/metadata/371755</saml:Issuer><ds:Signature xmlns:ds="http://www.w3.org/2000/09/xmldsig#"><ds:SignedInfo><ds:CanonicalizationMethod Algorithm="http://www.w3.org/2001/10/xml-exc-c14n#"/><ds:SignatureMethod Algorithm="http://www.w3.org/2000/09/xmldsig#rsa-sha1"/><ds:Reference URI="#pfx3b63c7be-fe86-62fd-8cb5-16ab6273efaa"><ds:Transforms><ds:Transform Algorithm="http://www.w3.org/2000/09/xmldsig#enveloped-signature"/><ds:Transform Algorithm="http://www.w3.org/2001/10/xml-exc-c14n#"/></ds:Transforms><ds:DigestMethod Algorithm="http://www.w3.org/2000/09/xmldsig#sha1"/><ds:DigestValue>DCnPTQYBb1hKspbe6fg1U3q8xn4=</ds:DigestValue></ds:Reference></ds:SignedInfo><ds:SignatureValue>e0+aFomA0+JAY0f9tKqzIuqIVSSw7LiFUsneEDKPBWdiTz1sMdgr/2y1e9+rjaS2mRmCi/vSQLY3zTYz0hp6nJNU19+TWoXo9kHQyWT4KkeQL4Xs/gZ/AoKC20iHVKtpPps0IQ0Ml/qRoouSitt6Sf/WDz2LV/pWcH2hx5tv3xSw36hK2NQc7qw7r1mEXnvcjXReYo8rrVf7XHGGxNoRIEICUIi110uvsWemSXf0Z0dyb0FVYOWuSsQMDlzNpheADBifFO4UTfSEhFZvn8kVCGZUIwrbOhZ2d/+YEtgyuTg+qtslgfy4dwd4TvEcfuRzQTazeefprSFyiQckAXOjcw==</ds:SignatureValue><ds:KeyInfo><ds:X509Data><ds:X509Certificate>' +
            TEST_CERT +
            '</ds:X509Certificate></ds:X509Data></ds:KeyInfo></ds:Signature><saml:Subject><saml:NameID Format="urn:oasis:names:tc:SAML:2.0:nameid-format:transient">ploer@subspacesw.com</saml:NameID><saml:SubjectConfirmation Method="urn:oasis:names:tc:SAML:2.0:cm:bearer"><saml:SubjectConfirmationData NotOnOrAfter="2014-05-28T00:19:08Z" Recipient="{recipient}" InResponseTo="_a6fc46be84e1e3cf3c50"/></saml:SubjectConfirmation></saml:Subject><saml:Conditions NotBefore="2014-05-28T00:13:08Z" NotOnOrAfter="2014-05-28T00:19:08Z"><saml:AudienceRestriction><saml:Audience>{audience}</saml:Audience></saml:AudienceRestriction></saml:Conditions><saml:AuthnStatement AuthnInstant="2014-05-28T00:16:07Z" SessionNotOnOrAfter="2014-05-29T00:16:08Z" SessionIndex="_30a4af50-c82b-0131-f8b5-782bcb56fcaa"><saml:AuthnContext><saml:AuthnContextClassRef>urn:oasis:names:tc:SAML:2.0:ac:classes:PasswordProtectedTransport</saml:AuthnContextClassRef></saml:AuthnContext></saml:AuthnStatement></saml:Assertion>' +
            "</samlp:Response>";
          const base64xml = Buffer.from(xml).toString("base64");
          const container = { SAMLResponse: base64xml };
          try {
            const samlObj = new SAML({
              ...noAudienceSamlConfig,
              issuer:
                "SP issuer value which doesn't match values at audience fields i.e. IdP did not add this SP's entityId to audience list",
            });
            const { profile } = await samlObj.validatePostResponseAsync(container);
            expect(profile).to.not.exist;
          } catch (err) {
            expect(err).to.exist;
            expect(err).to.be.instanceOf(Error);
            expect((err as Error).message).to.match(/SAML assertion audience mismatch/);
          }
        });

        it("if audience not provided, use issuer, and succeed", async () => {
          const xml =
            '<samlp:Response xmlns:saml="urn:oasis:names:tc:SAML:2.0:assertion" xmlns:samlp="urn:oasis:names:tc:SAML:2.0:protocol" ID="R689b0733bccca22a137e3654830312332940b1be" Version="2.0" IssueInstant="2014-05-28T00:16:08Z" Destination="{recipient}" InResponseTo="_a6fc46be84e1e3cf3c50"><saml:Issuer>https://app.onelogin.com/saml/metadata/371755</saml:Issuer><samlp:Status><samlp:StatusCode Value="urn:oasis:names:tc:SAML:2.0:status:Success"/></samlp:Status>' +
            '<saml:Assertion xmlns:xs="http://www.w3.org/2001/XMLSchema" xmlns:xsi="http://www.w3.org/2001/XMLSchema-instance" Version="2.0" ID="pfx3b63c7be-fe86-62fd-8cb5-16ab6273efaa" IssueInstant="2014-05-28T00:16:08Z"><saml:Issuer>https://app.onelogin.com/saml/metadata/371755</saml:Issuer><ds:Signature xmlns:ds="http://www.w3.org/2000/09/xmldsig#"><ds:SignedInfo><ds:CanonicalizationMethod Algorithm="http://www.w3.org/2001/10/xml-exc-c14n#"/><ds:SignatureMethod Algorithm="http://www.w3.org/2000/09/xmldsig#rsa-sha1"/><ds:Reference URI="#pfx3b63c7be-fe86-62fd-8cb5-16ab6273efaa"><ds:Transforms><ds:Transform Algorithm="http://www.w3.org/2000/09/xmldsig#enveloped-signature"/><ds:Transform Algorithm="http://www.w3.org/2001/10/xml-exc-c14n#"/></ds:Transforms><ds:DigestMethod Algorithm="http://www.w3.org/2000/09/xmldsig#sha1"/><ds:DigestValue>DCnPTQYBb1hKspbe6fg1U3q8xn4=</ds:DigestValue></ds:Reference></ds:SignedInfo><ds:SignatureValue>e0+aFomA0+JAY0f9tKqzIuqIVSSw7LiFUsneEDKPBWdiTz1sMdgr/2y1e9+rjaS2mRmCi/vSQLY3zTYz0hp6nJNU19+TWoXo9kHQyWT4KkeQL4Xs/gZ/AoKC20iHVKtpPps0IQ0Ml/qRoouSitt6Sf/WDz2LV/pWcH2hx5tv3xSw36hK2NQc7qw7r1mEXnvcjXReYo8rrVf7XHGGxNoRIEICUIi110uvsWemSXf0Z0dyb0FVYOWuSsQMDlzNpheADBifFO4UTfSEhFZvn8kVCGZUIwrbOhZ2d/+YEtgyuTg+qtslgfy4dwd4TvEcfuRzQTazeefprSFyiQckAXOjcw==</ds:SignatureValue><ds:KeyInfo><ds:X509Data><ds:X509Certificate>' +
            TEST_CERT +
            '</ds:X509Certificate></ds:X509Data></ds:KeyInfo></ds:Signature><saml:Subject><saml:NameID Format="urn:oasis:names:tc:SAML:2.0:nameid-format:transient">ploer@subspacesw.com</saml:NameID><saml:SubjectConfirmation Method="urn:oasis:names:tc:SAML:2.0:cm:bearer"><saml:SubjectConfirmationData NotOnOrAfter="2014-05-28T00:19:08Z" Recipient="{recipient}" InResponseTo="_a6fc46be84e1e3cf3c50"/></saml:SubjectConfirmation></saml:Subject><saml:Conditions NotBefore="2014-05-28T00:13:08Z" NotOnOrAfter="2014-05-28T00:19:08Z"><saml:AudienceRestriction><saml:Audience>{audience}</saml:Audience></saml:AudienceRestriction></saml:Conditions><saml:AuthnStatement AuthnInstant="2014-05-28T00:16:07Z" SessionNotOnOrAfter="2014-05-29T00:16:08Z" SessionIndex="_30a4af50-c82b-0131-f8b5-782bcb56fcaa"><saml:AuthnContext><saml:AuthnContextClassRef>urn:oasis:names:tc:SAML:2.0:ac:classes:PasswordProtectedTransport</saml:AuthnContextClassRef></saml:AuthnContext></saml:AuthnStatement></saml:Assertion>' +
            "</samlp:Response>";
          const base64xml = Buffer.from(xml).toString("base64");
          const container = { SAMLResponse: base64xml };
          const samlObj = new SAML({
            ...noAudienceSamlConfig,
            issuer: "{audience}",
          });
          const { profile } = await samlObj.validatePostResponseAsync(container);
          expect(profile?.nameID).to.not.be.empty;
        });

        it("must have a cert to construct a SAML object", function () {
          try {
            new SAML(noCertSamlConfig);
          } catch (err: unknown) {
            expect(err).to.exist;
            expect(err).to.be.instanceOf(Error);
            expect((err as Error).message).to.match(/cert is required/);
          }
        });

        it("must have a valid cert to construct a SAML object", function () {
          try {
            new SAML(badCertSamlConfig);
          } catch (err: unknown) {
            expect(err).to.exist;
            expect(err).to.be.instanceOf(Error);
            expect((err as Error).message).to.match(/cert is required/);
          }
        });

        it("valid onelogin xml document should validate", async () => {
          const xml =
            '<samlp:Response xmlns:saml="urn:oasis:names:tc:SAML:2.0:assertion" xmlns:samlp="urn:oasis:names:tc:SAML:2.0:protocol" ID="R689b0733bccca22a137e3654830312332940b1be" Version="2.0" IssueInstant="2014-05-28T00:16:08Z" Destination="{recipient}" InResponseTo="_a6fc46be84e1e3cf3c50"><saml:Issuer>https://app.onelogin.com/saml/metadata/371755</saml:Issuer><samlp:Status><samlp:StatusCode Value="urn:oasis:names:tc:SAML:2.0:status:Success"/></samlp:Status>' +
            '<saml:Assertion xmlns:xs="http://www.w3.org/2001/XMLSchema" xmlns:xsi="http://www.w3.org/2001/XMLSchema-instance" Version="2.0" ID="pfx3b63c7be-fe86-62fd-8cb5-16ab6273efaa" IssueInstant="2014-05-28T00:16:08Z"><saml:Issuer>https://app.onelogin.com/saml/metadata/371755</saml:Issuer><ds:Signature xmlns:ds="http://www.w3.org/2000/09/xmldsig#"><ds:SignedInfo><ds:CanonicalizationMethod Algorithm="http://www.w3.org/2001/10/xml-exc-c14n#"/><ds:SignatureMethod Algorithm="http://www.w3.org/2000/09/xmldsig#rsa-sha1"/><ds:Reference URI="#pfx3b63c7be-fe86-62fd-8cb5-16ab6273efaa"><ds:Transforms><ds:Transform Algorithm="http://www.w3.org/2000/09/xmldsig#enveloped-signature"/><ds:Transform Algorithm="http://www.w3.org/2001/10/xml-exc-c14n#"/></ds:Transforms><ds:DigestMethod Algorithm="http://www.w3.org/2000/09/xmldsig#sha1"/><ds:DigestValue>DCnPTQYBb1hKspbe6fg1U3q8xn4=</ds:DigestValue></ds:Reference></ds:SignedInfo><ds:SignatureValue>e0+aFomA0+JAY0f9tKqzIuqIVSSw7LiFUsneEDKPBWdiTz1sMdgr/2y1e9+rjaS2mRmCi/vSQLY3zTYz0hp6nJNU19+TWoXo9kHQyWT4KkeQL4Xs/gZ/AoKC20iHVKtpPps0IQ0Ml/qRoouSitt6Sf/WDz2LV/pWcH2hx5tv3xSw36hK2NQc7qw7r1mEXnvcjXReYo8rrVf7XHGGxNoRIEICUIi110uvsWemSXf0Z0dyb0FVYOWuSsQMDlzNpheADBifFO4UTfSEhFZvn8kVCGZUIwrbOhZ2d/+YEtgyuTg+qtslgfy4dwd4TvEcfuRzQTazeefprSFyiQckAXOjcw==</ds:SignatureValue><ds:KeyInfo><ds:X509Data><ds:X509Certificate>' +
            TEST_CERT +
            '</ds:X509Certificate></ds:X509Data></ds:KeyInfo></ds:Signature><saml:Subject><saml:NameID Format="urn:oasis:names:tc:SAML:2.0:nameid-format:transient">ploer@subspacesw.com</saml:NameID><saml:SubjectConfirmation Method="urn:oasis:names:tc:SAML:2.0:cm:bearer"><saml:SubjectConfirmationData NotOnOrAfter="2014-05-28T00:19:08Z" Recipient="{recipient}" InResponseTo="_a6fc46be84e1e3cf3c50"/></saml:SubjectConfirmation></saml:Subject><saml:Conditions NotBefore="2014-05-28T00:13:08Z" NotOnOrAfter="2014-05-28T00:19:08Z"><saml:AudienceRestriction><saml:Audience>{audience}</saml:Audience></saml:AudienceRestriction></saml:Conditions><saml:AuthnStatement AuthnInstant="2014-05-28T00:16:07Z" SessionNotOnOrAfter="2014-05-29T00:16:08Z" SessionIndex="_30a4af50-c82b-0131-f8b5-782bcb56fcaa"><saml:AuthnContext><saml:AuthnContextClassRef>urn:oasis:names:tc:SAML:2.0:ac:classes:PasswordProtectedTransport</saml:AuthnContextClassRef></saml:AuthnContext></saml:AuthnStatement></saml:Assertion>' +
            "</samlp:Response>";
          const base64xml = Buffer.from(xml).toString("base64");
          const container = { SAMLResponse: base64xml };
          const samlObj = new SAML(samlConfig);

          const { profile } = await samlObj.validatePostResponseAsync(container);
          assertRequired(profile, "profile must exist");
          expect(profile.nameID.startsWith("ploer")).to.be.true;
        });

        it("SAML creation should fail without cert", function () {
          try {
            new SAML(noCertSamlConfig);
          } catch (err: unknown) {
            expect(err).to.exist;
            expect(err).to.be.instanceOf(Error);
            expect((err as Error).message).to.match(/cert is required/);
          }
        });

        it("onelogin xml document with altered NameID should fail", async () => {
          const xml =
            '<samlp:Response xmlns:saml="urn:oasis:names:tc:SAML:2.0:assertion" xmlns:samlp="urn:oasis:names:tc:SAML:2.0:protocol" ID="R689b0733bccca22a137e3654830312332940b1be" Version="2.0" IssueInstant="2014-05-28T00:16:08Z" Destination="{recipient}" InResponseTo="_a6fc46be84e1e3cf3c50"><saml:Issuer>https://app.onelogin.com/saml/metadata/371755</saml:Issuer><samlp:Status><samlp:StatusCode Value="urn:oasis:names:tc:SAML:2.0:status:Success"/></samlp:Status>' +
            '<saml:Assertion xmlns:xs="http://www.w3.org/2001/XMLSchema" xmlns:xsi="http://www.w3.org/2001/XMLSchema-instance" Version="2.0" ID="pfx3b63c7be-fe86-62fd-8cb5-16ab6273efaa" IssueInstant="2014-05-28T00:16:08Z"><saml:Issuer>https://app.onelogin.com/saml/metadata/371755</saml:Issuer><ds:Signature xmlns:ds="http://www.w3.org/2000/09/xmldsig#"><ds:SignedInfo><ds:CanonicalizationMethod Algorithm="http://www.w3.org/2001/10/xml-exc-c14n#"/><ds:SignatureMethod Algorithm="http://www.w3.org/2000/09/xmldsig#rsa-sha1"/><ds:Reference URI="#pfx3b63c7be-fe86-62fd-8cb5-16ab6273efaa"><ds:Transforms><ds:Transform Algorithm="http://www.w3.org/2000/09/xmldsig#enveloped-signature"/><ds:Transform Algorithm="http://www.w3.org/2001/10/xml-exc-c14n#"/></ds:Transforms><ds:DigestMethod Algorithm="http://www.w3.org/2000/09/xmldsig#sha1"/><ds:DigestValue>DCnPTQYBb1hKspbe6fg1U3q8xn4=</ds:DigestValue></ds:Reference></ds:SignedInfo><ds:SignatureValue>e0+aFomA0+JAY0f9tKqzIuqIVSSw7LiFUsneEDKPBWdiTz1sMdgr/2y1e9+rjaS2mRmCi/vSQLY3zTYz0hp6nJNU19+TWoXo9kHQyWT4KkeQL4Xs/gZ/AoKC20iHVKtpPps0IQ0Ml/qRoouSitt6Sf/WDz2LV/pWcH2hx5tv3xSw36hK2NQc7qw7r1mEXnvcjXReYo8rrVf7XHGGxNoRIEICUIi110uvsWemSXf0Z0dyb0FVYOWuSsQMDlzNpheADBifFO4UTfSEhFZvn8kVCGZUIwrbOhZ2d/+YEtgyuTg+qtslgfy4dwd4TvEcfuRzQTazeefprSFyiQckAXOjcw==</ds:SignatureValue><ds:KeyInfo><ds:X509Data><ds:X509Certificate>' +
            TEST_CERT +
            '</ds:X509Certificate></ds:X509Data></ds:KeyInfo></ds:Signature><saml:Subject><saml:NameID Format="urn:oasis:names:tc:SAML:2.0:nameid-format:transient">aaaaaaaa@bbbbb.local</saml:NameID><saml:SubjectConfirmation Method="urn:oasis:names:tc:SAML:2.0:cm:bearer"><saml:SubjectConfirmationData NotOnOrAfter="2014-05-28T00:19:08Z" Recipient="{recipient}" InResponseTo="_a6fc46be84e1e3cf3c50"/></saml:SubjectConfirmation></saml:Subject><saml:Conditions NotBefore="2014-05-28T00:13:08Z" NotOnOrAfter="2014-05-28T00:19:08Z"><saml:AudienceRestriction><saml:Audience>{audience}</saml:Audience></saml:AudienceRestriction></saml:Conditions><saml:AuthnStatement AuthnInstant="2014-05-28T00:16:07Z" SessionNotOnOrAfter="2014-05-29T00:16:08Z" SessionIndex="_30a4af50-c82b-0131-f8b5-782bcb56fcaa"><saml:AuthnContext><saml:AuthnContextClassRef>urn:oasis:names:tc:SAML:2.0:ac:classes:PasswordProtectedTransport</saml:AuthnContextClassRef></saml:AuthnContext></saml:AuthnStatement></saml:Assertion>' +
            "</samlp:Response>";
          const base64xml = Buffer.from(xml).toString("base64");
          const container = { SAMLResponse: base64xml };
          const samlObj = new SAML(samlConfig);
          await assert.rejects(samlObj.validatePostResponseAsync(container), /Invalid signature/);
        });

        it("onelogin xml document with altered assertion name should fail", async () => {
          const xml =
            '<samlp:Response xmlns:saml="urn:oasis:names:tc:SAML:2.0:assertion" xmlns:samlp="urn:oasis:names:tc:SAML:2.0:protocol" ID="R689b0733bccca22a137e3654830312332940b1be" Version="2.0" IssueInstant="2014-05-28T00:16:08Z" Destination="{recipient}" InResponseTo="_a6fc46be84e1e3cf3c50"><saml:Issuer>https://app.onelogin.com/saml/metadata/371755</saml:Issuer><samlp:Status><samlp:StatusCode Value="urn:oasis:names:tc:SAML:2.0:status:Success"/></samlp:Status>' +
            '<saml:Assertion xmlns:xs="http://www.w3.org/2001/XMLSchema" xmlns:xsi="http://www.w3.org/2001/XMLSchema-instance" Version="2.0" ID="pfx3b63c7be-fe86-62fd-8cb5-16ab6273efaa" IssueInstant="2014-05-28T00:16:08Z"><saml:Issuer>https://app.onelogin.com/saml/metadata/371755</saml:Issuer><ds:Signature xmlns:ds="http://www.w3.org/2000/09/xmldsig#"><ds:SignedInfo><ds:CanonicalizationMethod Algorithm="http://www.w3.org/2001/10/xml-exc-c14n#"/><ds:SignatureMethod Algorithm="http://www.w3.org/2000/09/xmldsig#rsa-sha1"/><ds:Reference URI="#pfx3b63c7be-fe86-62fd-8cb5-16ab6273efaa"><ds:Transforms><ds:Transform Algorithm="http://www.w3.org/2000/09/xmldsig#enveloped-signature"/><ds:Transform Algorithm="http://www.w3.org/2001/10/xml-exc-c14n#"/></ds:Transforms><ds:DigestMethod Algorithm="http://www.w3.org/2000/09/xmldsig#sha1"/><ds:DigestValue>DCnPTQYBb1hKspbe6fg1U3q8xn4=</ds:DigestValue></ds:Reference></ds:SignedInfo><ds:SignatureValue>e0+aFomA0+JAY0f9tKqzIuqIVSSw7LiFUsneEDKPBWdiTz1sMdgr/2y1e9+rjaS2mRmCi/vSQLY3zTYz0hp6nJNU19+TWoXo9kHQyWT4KkeQL4Xs/gZ/AoKC20iHVKtpPps0IQ0Ml/qRoouSitt6Sf/WDz2LV/pWcH2hx5tv3xSw36hK2NQc7qw7r1mEXnvcjXReYo8rrVf7XHGGxNoRIEICUIi110uvsWemSXf0Z0dyb0FVYOWuSsQMDlzNpheADBifFO4UTfSEhFZvn8kVCGZUIwrbOhZ2d/+YEtgyuTg+qtslgfy4dwd4TvEcfuRzQTazeefprSFyiQckAXOjcw==</ds:SignatureValue><ds:KeyInfo><ds:X509Data><ds:X509Certificate>' +
            TEST_CERT +
            '</ds:X509Certificate></ds:X509Data></ds:KeyInfo></ds:Signature><saml:Subject><saml:NameID Format="urn:oasis:names:tc:SAML:2.0:nameid-format:transient">aaaaaaaa@bbbbb.local</saml:NameID><saml:SubjectConfirmation Method="urn:oasis:names:tc:SAML:2.0:cm:bearer"><saml:SubjectConfirmationData NotOnOrAfter="2014-05-28T00:19:08Z" Recipient="{recipient}" InResponseTo="_a6fc46be84e1e3cf3c50"/></saml:SubjectConfirmation></saml:Subject><saml:Conditions NotBefore="2014-05-28T00:13:08Z" NotOnOrAfter="2014-05-28T00:19:08Z"><saml:AudienceRestriction><saml:Audience>{audience}</saml:Audience></saml:AudienceRestriction></saml:Conditions><saml:AuthnStatement AuthnInstant="2014-05-28T00:16:07Z" SessionNotOnOrAfter="2014-05-29T00:16:08Z" SessionIndex="_30a4af50-c82b-0131-f8b5-782bcb56fcaa"><saml:AuthnContext><saml:AuthnContextClassRef>urn:oasis:names:tc:SAML:2.0:ac:classes:PasswordProtectedTransport</saml:AuthnContextClassRef></saml:AuthnContext></saml:AuthnStatement></saml:Assertion>' +
            "</samlp:Response>";
          const base64xml = Buffer.from(xml).toString("base64");
          const container = { SAMLResponse: base64xml };
          const samlObj = new SAML(samlConfig);
          await assert.rejects(samlObj.validatePostResponseAsync(container), /Invalid signature/);
        });

        it("onelogin xml document with altered assertion should fail", async () => {
          const xml =
            '<samlp:Response xmlns:saml="urn:oasis:names:tc:SAML:2.0:assertion" xmlns:samlp="urn:oasis:names:tc:SAML:2.0:protocol" ID="R689b0733bccca22a137e3654830312332940b1be" Version="2.0" IssueInstant="2014-05-28T00:16:08Z" Destination="{recipient}" InResponseTo="_a6fc46be84e1e3cf3c50"><saml:Issuer>https://app.onelogin.com/saml/metadata/371755</saml:Issuer><samlp:Status><samlp:StatusCode Value="urn:oasis:names:tc:SAML:2.0:status:Success"/></samlp:Status>' +
            '<saml:Assertion xmlns:xs="http://www.w3.org/2001/XMLSchema" xmlns:xsi="http://www.w3.org/2001/XMLSchema-instance" Version="2.0" ID="pfx3b63c7be-fe86-62fd-8cb5-16ab6273efaa" IssueInstant="2014-05-28T00:16:08Z"><saml:Issuer>https://app.onelogin.com/saml/metadata/371755</saml:Issuer><ds:Signature xmlns:ds="http://www.w3.org/2000/09/xmldsig#"><ds:SignedInfo><ds:CanonicalizationMethod Algorithm="http://www.w3.org/2001/10/xml-exc-c14n#"/><ds:SignatureMethod Algorithm="http://www.w3.org/2000/09/xmldsig#rsa-sha1"/><ds:Reference URI="#pfx3b63c7be-fe86-62fd-8cb5-16ab6273efaa"><ds:Transforms><ds:Transform Algorithm="http://www.w3.org/2000/09/xmldsig#enveloped-signature"/><ds:Transform Algorithm="http://www.w3.org/2001/10/xml-exc-c14n#"/></ds:Transforms><ds:DigestMethod Algorithm="http://www.w3.org/2000/09/xmldsig#sha1"/><ds:DigestValue>DCnPTQYBb1hKspbe6fg1U3q8xn4=</ds:DigestValue></ds:Reference></ds:SignedInfo><ds:SignatureValue>e0+aFomA0+JAY0f9tKqzIuqIVSSw7LiFUsneEDKPBWdiTz1sMdgr/2y1e9+rjaS2mRmCi/vSQLY3zTYz0hp6nJNU19+TWoXo9kHQyWT4KkeQL4Xs/gZ/AoKC20iHVKtpPps0IQ0Ml/qRoouSitt6Sf/WDz2LV/pWcH2hx5tv3xSw36hK2NQc7qw7r1mEXnvcjXReYo8rrVf7XHGGxNoRIEICUIi110uvsWemSXf0Z0dyb0FVYOWuSsQMDlzNpheADBifFO4UTfSEhFZvn8kVCGZUIwrbOhZ2d/+YEtgyuTg+qtslgfy4dwd4TvEcfuRzQTazeefprSFyiQckAXOjcw==</ds:SignatureValue><ds:KeyInfo><ds:X509Data><ds:X509Certificate>' +
            TEST_CERT +
            '</ds:X509Certificate></ds:X509Data></ds:KeyInfo></ds:Signature><saml:Subject><saml:NameID Format="urn:oasis:names:tc:SAML:2.0:nameid-format:transient">ben@subspacesw.com</saml:NameID><saml:SubjectConfirmation Method="urn:oasis:names:tc:SAML:2.0:cm:bearer"><saml:SubjectConfirmationData NotOnOrAfter="2014-05-28T00:19:08Z" Recipient="{recipient}" InResponseTo="_a6fc46be84e1e3cf3c50"/></saml:SubjectConfirmation></saml:Subject><saml:Conditions NotBefore="2014-05-28T00:13:08Z" NotOnOrAfter="2014-05-28T00:19:08Z"><saml:AudienceRestriction><saml:Audience>{audience}</saml:Audience></saml:AudienceRestriction></saml:Conditions><saml:AuthnStatement AuthnInstant="2014-05-28T00:16:07Z" SessionNotOnOrAfter="2014-05-29T00:16:08Z" SessionIndex="_30a4af50-c82b-0131-f8b5-782bcb56fcaa"><saml:AuthnContext><saml:AuthnContextClassRef>urn:oasis:names:tc:SAML:2.0:ac:classes:PasswordProtectedTransport</saml:AuthnContextClassRef></saml:AuthnContext></saml:AuthnStatement></saml:Assertion>' +
            "</samlp:Response>";
          const base64xml = Buffer.from(xml).toString("base64");
          const container = { SAMLResponse: base64xml };
          const samlObj = new SAML(samlConfig);
          await assert.rejects(samlObj.validatePostResponseAsync(container), /Invalid signature/);
        });

        it("onelogin xml document with duplicate altered assertion should fail", async () => {
          const xml =
            '<samlp:Response xmlns:saml="urn:oasis:names:tc:SAML:2.0:assertion" xmlns:samlp="urn:oasis:names:tc:SAML:2.0:protocol" ID="R689b0733bccca22a137e3654830312332940b1be" Version="2.0" IssueInstant="2014-05-28T00:16:08Z" Destination="{recipient}" InResponseTo="_a6fc46be84e1e3cf3c50"><saml:Issuer>https://app.onelogin.com/saml/metadata/371755</saml:Issuer><samlp:Status><samlp:StatusCode Value="urn:oasis:names:tc:SAML:2.0:status:Success"/></samlp:Status>' +
            '<saml:Assertion xmlns:xs="http://www.w3.org/2001/XMLSchema" xmlns:xsi="http://www.w3.org/2001/XMLSchema-instance" Version="2.0" ID="pfx3b63c7be-fe86-62fd-8cb5-16ab6273efaa" IssueInstant="2014-05-28T00:16:08Z"><saml:Issuer>https://app.onelogin.com/saml/metadata/371755</saml:Issuer><ds:Signature xmlns:ds="http://www.w3.org/2000/09/xmldsig#"><ds:SignedInfo><ds:CanonicalizationMethod Algorithm="http://www.w3.org/2001/10/xml-exc-c14n#"/><ds:SignatureMethod Algorithm="http://www.w3.org/2000/09/xmldsig#rsa-sha1"/><ds:Reference URI="#pfx3b63c7be-fe86-62fd-8cb5-16ab6273efaa"><ds:Transforms><ds:Transform Algorithm="http://www.w3.org/2000/09/xmldsig#enveloped-signature"/><ds:Transform Algorithm="http://www.w3.org/2001/10/xml-exc-c14n#"/></ds:Transforms><ds:DigestMethod Algorithm="http://www.w3.org/2000/09/xmldsig#sha1"/><ds:DigestValue>DCnPTQYBb1hKspbe6fg1U3q8xn4=</ds:DigestValue></ds:Reference></ds:SignedInfo><ds:SignatureValue>e0+aFomA0+JAY0f9tKqzIuqIVSSw7LiFUsneEDKPBWdiTz1sMdgr/2y1e9+rjaS2mRmCi/vSQLY3zTYz0hp6nJNU19+TWoXo9kHQyWT4KkeQL4Xs/gZ/AoKC20iHVKtpPps0IQ0Ml/qRoouSitt6Sf/WDz2LV/pWcH2hx5tv3xSw36hK2NQc7qw7r1mEXnvcjXReYo8rrVf7XHGGxNoRIEICUIi110uvsWemSXf0Z0dyb0FVYOWuSsQMDlzNpheADBifFO4UTfSEhFZvn8kVCGZUIwrbOhZ2d/+YEtgyuTg+qtslgfy4dwd4TvEcfuRzQTazeefprSFyiQckAXOjcw==</ds:SignatureValue><ds:KeyInfo><ds:X509Data><ds:X509Certificate>' +
            TEST_CERT +
            '</ds:X509Certificate></ds:X509Data></ds:KeyInfo></ds:Signature><saml:Subject><saml:NameID Format="urn:oasis:names:tc:SAML:2.0:nameid-format:transient">ploer@subspacesw.com</saml:NameID><saml:SubjectConfirmation Method="urn:oasis:names:tc:SAML:2.0:cm:bearer"><saml:SubjectConfirmationData NotOnOrAfter="2014-05-28T00:19:08Z" Recipient="{recipient}" InResponseTo="_a6fc46be84e1e3cf3c50"/></saml:SubjectConfirmation></saml:Subject><saml:Conditions NotBefore="2014-05-28T00:13:08Z" NotOnOrAfter="2014-05-28T00:19:08Z"><saml:AudienceRestriction><saml:Audience>{audience}</saml:Audience></saml:AudienceRestriction></saml:Conditions><saml:AuthnStatement AuthnInstant="2014-05-28T00:16:07Z" SessionNotOnOrAfter="2014-05-29T00:16:08Z" SessionIndex="_30a4af50-c82b-0131-f8b5-782bcb56fcaa"><saml:AuthnContext><saml:AuthnContextClassRef>urn:oasis:names:tc:SAML:2.0:ac:classes:PasswordProtectedTransport</saml:AuthnContextClassRef></saml:AuthnContext></saml:AuthnStatement></saml:Assertion>' +
            '<saml:Assertion xmlns:xs="http://www.w3.org/2001/XMLSchema" xmlns:xsi="http://www.w3.org/2001/XMLSchema-instance" Version="2.0" ID="pfx3b63c7be-fe86-62fd-8cb5-16ab6273efaa" IssueInstant="2014-05-28T00:16:08Z"><saml:Issuer>https://app.onelogin.com/saml/metadata/371755</saml:Issuer><ds:Signature xmlns:ds="http://www.w3.org/2000/09/xmldsig#"><ds:SignedInfo><ds:CanonicalizationMethod Algorithm="http://www.w3.org/2001/10/xml-exc-c14n#"/><ds:SignatureMethod Algorithm="http://www.w3.org/2000/09/xmldsig#rsa-sha1"/><ds:Reference URI="#pfx3b63c7be-fe86-62fd-8cb5-16ab6273efaa"><ds:Transforms><ds:Transform Algorithm="http://www.w3.org/2000/09/xmldsig#enveloped-signature"/><ds:Transform Algorithm="http://www.w3.org/2001/10/xml-exc-c14n#"/></ds:Transforms><ds:DigestMethod Algorithm="http://www.w3.org/2000/09/xmldsig#sha1"/><ds:DigestValue>DCnPTQYBb1hKspbe6fg1U3q8xn4=</ds:DigestValue></ds:Reference></ds:SignedInfo><ds:SignatureValue>e0+aFomA0+JAY0f9tKqzIuqIVSSw7LiFUsneEDKPBWdiTz1sMdgr/2y1e9+rjaS2mRmCi/vSQLY3zTYz0hp6nJNU19+TWoXo9kHQyWT4KkeQL4Xs/gZ/AoKC20iHVKtpPps0IQ0Ml/qRoouSitt6Sf/WDz2LV/pWcH2hx5tv3xSw36hK2NQc7qw7r1mEXnvcjXReYo8rrVf7XHGGxNoRIEICUIi110uvsWemSXf0Z0dyb0FVYOWuSsQMDlzNpheADBifFO4UTfSEhFZvn8kVCGZUIwrbOhZ2d/+YEtgyuTg+qtslgfy4dwd4TvEcfuRzQTazeefprSFyiQckAXOjcw==</ds:SignatureValue><ds:KeyInfo><ds:X509Data><ds:X509Certificate>' +
            TEST_CERT +
            '</ds:X509Certificate></ds:X509Data></ds:KeyInfo></ds:Signature><saml:Subject><saml:NameID Format="urn:oasis:names:tc:SAML:2.0:nameid-format:transient">ben@subspacesw.com</saml:NameID><saml:SubjectConfirmation Method="urn:oasis:names:tc:SAML:2.0:cm:bearer"><saml:SubjectConfirmationData NotOnOrAfter="2014-05-28T00:19:08Z" Recipient="{recipient}" InResponseTo="_a6fc46be84e1e3cf3c50"/></saml:SubjectConfirmation></saml:Subject><saml:Conditions NotBefore="2014-05-28T00:13:08Z" NotOnOrAfter="2014-05-28T00:19:08Z"><saml:AudienceRestriction><saml:Audience>{audience}</saml:Audience></saml:AudienceRestriction></saml:Conditions><saml:AuthnStatement AuthnInstant="2014-05-28T00:16:07Z" SessionNotOnOrAfter="2014-05-29T00:16:08Z" SessionIndex="_30a4af50-c82b-0131-f8b5-782bcb56fcaa"><saml:AuthnContext><saml:AuthnContextClassRef>urn:oasis:names:tc:SAML:2.0:ac:classes:PasswordProtectedTransport</saml:AuthnContextClassRef></saml:AuthnContext></saml:AuthnStatement></saml:Assertion>' +
            "</samlp:Response>";
          const base64xml = Buffer.from(xml).toString("base64");
          const container = { SAMLResponse: base64xml };
          const samlObj = new SAML(samlConfig);
          await assert.rejects(samlObj.validatePostResponseAsync(container), /Invalid signature/);
        });

        it("onelogin xml document with extra unsigned & altered assertion should fail", async () => {
          const xml =
            '<samlp:Response xmlns:saml="urn:oasis:names:tc:SAML:2.0:assertion" xmlns:samlp="urn:oasis:names:tc:SAML:2.0:protocol" ID="R689b0733bccca22a137e3654830312332940b1be" Version="2.0" IssueInstant="2014-05-28T00:16:08Z" Destination="{recipient}" InResponseTo="_a6fc46be84e1e3cf3c50"><saml:Issuer>https://app.onelogin.com/saml/metadata/371755</saml:Issuer><samlp:Status><samlp:StatusCode Value="urn:oasis:names:tc:SAML:2.0:status:Success"/></samlp:Status>' +
            '<saml:Assertion xmlns:xs="http://www.w3.org/2001/XMLSchema" xmlns:xsi="http://www.w3.org/2001/XMLSchema-instance" Version="2.0" ID="pfx3b63c7be-fe86-62fd-8cb5-16ab6273efab" IssueInstant="2014-05-28T00:16:08Z"><saml:Issuer>https://app.onelogin.com/saml/metadata/371755</saml:Issuer><saml:Subject><saml:NameID Format="urn:oasis:names:tc:SAML:2.0:nameid-format:transient">ben@subspacesw.com</saml:NameID><saml:SubjectConfirmation Method="urn:oasis:names:tc:SAML:2.0:cm:bearer"><saml:SubjectConfirmationData NotOnOrAfter="2014-05-28T00:19:08Z" Recipient="{recipient}" InResponseTo="_a6fc46be84e1e3cf3c50"/></saml:SubjectConfirmation></saml:Subject><saml:Conditions NotBefore="2014-05-28T00:13:08Z" NotOnOrAfter="2014-05-28T00:19:08Z"><saml:AudienceRestriction><saml:Audience>{audience}</saml:Audience></saml:AudienceRestriction></saml:Conditions><saml:AuthnStatement AuthnInstant="2014-05-28T00:16:07Z" SessionNotOnOrAfter="2014-05-29T00:16:08Z" SessionIndex="_30a4af50-c82b-0131-f8b5-782bcb56fcaa"><saml:AuthnContext><saml:AuthnContextClassRef>urn:oasis:names:tc:SAML:2.0:ac:classes:PasswordProtectedTransport</saml:AuthnContextClassRef></saml:AuthnContext></saml:AuthnStatement></saml:Assertion>' +
            '<saml:Assertion xmlns:xs="http://www.w3.org/2001/XMLSchema" xmlns:xsi="http://www.w3.org/2001/XMLSchema-instance" Version="2.0" ID="pfx3b63c7be-fe86-62fd-8cb5-16ab6273efaa" IssueInstant="2014-05-28T00:16:08Z"><saml:Issuer>https://app.onelogin.com/saml/metadata/371755</saml:Issuer><ds:Signature xmlns:ds="http://www.w3.org/2000/09/xmldsig#"><ds:SignedInfo><ds:CanonicalizationMethod Algorithm="http://www.w3.org/2001/10/xml-exc-c14n#"/><ds:SignatureMethod Algorithm="http://www.w3.org/2000/09/xmldsig#rsa-sha1"/><ds:Reference URI="#pfx3b63c7be-fe86-62fd-8cb5-16ab6273efaa"><ds:Transforms><ds:Transform Algorithm="http://www.w3.org/2000/09/xmldsig#enveloped-signature"/><ds:Transform Algorithm="http://www.w3.org/2001/10/xml-exc-c14n#"/></ds:Transforms><ds:DigestMethod Algorithm="http://www.w3.org/2000/09/xmldsig#sha1"/><ds:DigestValue>DCnPTQYBb1hKspbe6fg1U3q8xn4=</ds:DigestValue></ds:Reference></ds:SignedInfo><ds:SignatureValue>e0+aFomA0+JAY0f9tKqzIuqIVSSw7LiFUsneEDKPBWdiTz1sMdgr/2y1e9+rjaS2mRmCi/vSQLY3zTYz0hp6nJNU19+TWoXo9kHQyWT4KkeQL4Xs/gZ/AoKC20iHVKtpPps0IQ0Ml/qRoouSitt6Sf/WDz2LV/pWcH2hx5tv3xSw36hK2NQc7qw7r1mEXnvcjXReYo8rrVf7XHGGxNoRIEICUIi110uvsWemSXf0Z0dyb0FVYOWuSsQMDlzNpheADBifFO4UTfSEhFZvn8kVCGZUIwrbOhZ2d/+YEtgyuTg+qtslgfy4dwd4TvEcfuRzQTazeefprSFyiQckAXOjcw==</ds:SignatureValue><ds:KeyInfo><ds:X509Data><ds:X509Certificate>' +
            TEST_CERT +
            '</ds:X509Certificate></ds:X509Data></ds:KeyInfo></ds:Signature><saml:Subject><saml:NameID Format="urn:oasis:names:tc:SAML:2.0:nameid-format:transient">ploer@subspacesw.com</saml:NameID><saml:SubjectConfirmation Method="urn:oasis:names:tc:SAML:2.0:cm:bearer"><saml:SubjectConfirmationData NotOnOrAfter="2014-05-28T00:19:08Z" Recipient="{recipient}" InResponseTo="_a6fc46be84e1e3cf3c50"/></saml:SubjectConfirmation></saml:Subject><saml:Conditions NotBefore="2014-05-28T00:13:08Z" NotOnOrAfter="2014-05-28T00:19:08Z"><saml:AudienceRestriction><saml:Audience>{audience}</saml:Audience></saml:AudienceRestriction></saml:Conditions><saml:AuthnStatement AuthnInstant="2014-05-28T00:16:07Z" SessionNotOnOrAfter="2014-05-29T00:16:08Z" SessionIndex="_30a4af50-c82b-0131-f8b5-782bcb56fcaa"><saml:AuthnContext><saml:AuthnContextClassRef>urn:oasis:names:tc:SAML:2.0:ac:classes:PasswordProtectedTransport</saml:AuthnContextClassRef></saml:AuthnContext></saml:AuthnStatement></saml:Assertion>' +
            "</samlp:Response>";
          const base64xml = Buffer.from(xml).toString("base64");
          const container = { SAMLResponse: base64xml };
          const samlObj = new SAML(samlConfig);
          await assert.rejects(samlObj.validatePostResponseAsync(container), /Invalid signature/);
        });

        it("onelogin xml document with extra nexted assertion should fail", async () => {
          const xml =
            '<samlp:Response xmlns:saml="urn:oasis:names:tc:SAML:2.0:assertion" xmlns:samlp="urn:oasis:names:tc:SAML:2.0:protocol" ID="R689b0733bccca22a137e3654830312332940b1be" Version="2.0" IssueInstant="2014-05-28T00:16:08Z" Destination="{recipient}" InResponseTo="_a6fc46be84e1e3cf3c50"><saml:Issuer>https://app.onelogin.com/saml/metadata/371755</saml:Issuer><samlp:Status><samlp:StatusCode Value="urn:oasis:names:tc:SAML:2.0:status:Success"/></samlp:Status>' +
            '<saml:Assertion xmlns:xs="http://www.w3.org/2001/XMLSchema" xmlns:xsi="http://www.w3.org/2001/XMLSchema-instance" Version="2.0" ID="pfx3b63c7be-fe86-62fd-8cb5-16ab6273efaa" IssueInstant="2014-05-28T00:16:08Z"><saml:Issuer>https://app.onelogin.com/saml/metadata/371755</saml:Issuer><ds:Signature xmlns:ds="http://www.w3.org/2000/09/xmldsig#"><ds:SignedInfo><ds:CanonicalizationMethod Algorithm="http://www.w3.org/2001/10/xml-exc-c14n#"/><ds:SignatureMethod Algorithm="http://www.w3.org/2000/09/xmldsig#rsa-sha1"/><ds:Reference URI="#pfx3b63c7be-fe86-62fd-8cb5-16ab6273efaa"><ds:Transforms><ds:Transform Algorithm="http://www.w3.org/2000/09/xmldsig#enveloped-signature"/><ds:Transform Algorithm="http://www.w3.org/2001/10/xml-exc-c14n#"/></ds:Transforms><ds:DigestMethod Algorithm="http://www.w3.org/2000/09/xmldsig#sha1"/><ds:DigestValue>DCnPTQYBb1hKspbe6fg1U3q8xn4=</ds:DigestValue></ds:Reference></ds:SignedInfo><ds:SignatureValue>e0+aFomA0+JAY0f9tKqzIuqIVSSw7LiFUsneEDKPBWdiTz1sMdgr/2y1e9+rjaS2mRmCi/vSQLY3zTYz0hp6nJNU19+TWoXo9kHQyWT4KkeQL4Xs/gZ/AoKC20iHVKtpPps0IQ0Ml/qRoouSitt6Sf/WDz2LV/pWcH2hx5tv3xSw36hK2NQc7qw7r1mEXnvcjXReYo8rrVf7XHGGxNoRIEICUIi110uvsWemSXf0Z0dyb0FVYOWuSsQMDlzNpheADBifFO4UTfSEhFZvn8kVCGZUIwrbOhZ2d/+YEtgyuTg+qtslgfy4dwd4TvEcfuRzQTazeefprSFyiQckAXOjcw==</ds:SignatureValue><ds:KeyInfo><ds:X509Data><ds:X509Certificate>' +
            TEST_CERT +
            "</ds:X509Certificate></ds:X509Data></ds:KeyInfo>" +
            "<ds:Object>" +
            '<saml:Assertion xmlns:xs="http://www.w3.org/2001/XMLSchema" xmlns:xsi="http://www.w3.org/2001/XMLSchema-instance" Version="2.0" ID="pfx3b63c7be-fe86-62fd-8cb5-16ab6273efaa" IssueInstant="2014-05-28T00:16:08Z"><saml:Issuer>https://app.onelogin.com/saml/metadata/371755</saml:Issuer><saml:Subject><saml:NameID Format="urn:oasis:names:tc:SAML:2.0:nameid-format:transient">ploer@subspacesw.com</saml:NameID><saml:SubjectConfirmation Method="urn:oasis:names:tc:SAML:2.0:cm:bearer"><saml:SubjectConfirmationData NotOnOrAfter="2014-05-28T00:19:08Z" Recipient="{recipient}" InResponseTo="_a6fc46be84e1e3cf3c50"/></saml:SubjectConfirmation></saml:Subject><saml:Conditions NotBefore="2014-05-28T00:13:08Z" NotOnOrAfter="2014-05-28T00:19:08Z"><saml:AudienceRestriction><saml:Audience>{audience}</saml:Audience></saml:AudienceRestriction></saml:Conditions><saml:AuthnStatement AuthnInstant="2014-05-28T00:16:07Z" SessionNotOnOrAfter="2014-05-29T00:16:08Z" SessionIndex="_30a4af50-c82b-0131-f8b5-782bcb56fcaa"><saml:AuthnContext><saml:AuthnContextClassRef>urn:oasis:names:tc:SAML:2.0:ac:classes:PasswordProtectedTransport</saml:AuthnContextClassRef></saml:AuthnContext></saml:AuthnStatement></saml:Assertion>' +
            "</ds:Object>" +
            '</ds:Signature><saml:Subject><saml:NameID Format="urn:oasis:names:tc:SAML:2.0:nameid-format:transient">ploer@subspacesw.com</saml:NameID><saml:SubjectConfirmation Method="urn:oasis:names:tc:SAML:2.0:cm:bearer"><saml:SubjectConfirmationData NotOnOrAfter="2014-05-28T00:19:08Z" Recipient="{recipient}" InResponseTo="_a6fc46be84e1e3cf3c50"/></saml:SubjectConfirmation></saml:Subject><saml:Conditions NotBefore="2014-05-28T00:13:08Z" NotOnOrAfter="2014-05-28T00:19:08Z"><saml:AudienceRestriction><saml:Audience>{audience}</saml:Audience></saml:AudienceRestriction></saml:Conditions><saml:AuthnStatement AuthnInstant="2014-05-28T00:16:07Z" SessionNotOnOrAfter="2014-05-29T00:16:08Z" SessionIndex="_30a4af50-c82b-0131-f8b5-782bcb56fcaa"><saml:AuthnContext><saml:AuthnContextClassRef>urn:oasis:names:tc:SAML:2.0:ac:classes:PasswordProtectedTransport</saml:AuthnContextClassRef></saml:AuthnContext></saml:AuthnStatement></saml:Assertion>' +
            "</samlp:Response>";
          const base64xml = Buffer.from(xml).toString("base64");
          const container = { SAMLResponse: base64xml };
          const samlObj = new SAML(samlConfig);
          await assert.rejects(samlObj.validatePostResponseAsync(container), /Invalid signature/);
        });

        it("multiple certs should validate with one of the certs", async () => {
          const multiCertSamlConfig: SamlConfig = {
            callbackUrl: "http://localhost/saml/consume",
            entryPoint: samlConfig.entryPoint,
            cert: [ALT_TEST_CERT, TEST_CERT],
            audience: false,
            issuer: "onesaml_login",
            wantAuthnResponseSigned: false,
          };
          const xml =
            '<samlp:Response xmlns:saml="urn:oasis:names:tc:SAML:2.0:assertion" xmlns:samlp="urn:oasis:names:tc:SAML:2.0:protocol" ID="R689b0733bccca22a137e3654830312332940b1be" Version="2.0" IssueInstant="2014-05-28T00:16:08Z" Destination="{recipient}" InResponseTo="_a6fc46be84e1e3cf3c50"><saml:Issuer>https://app.onelogin.com/saml/metadata/371755</saml:Issuer><samlp:Status><samlp:StatusCode Value="urn:oasis:names:tc:SAML:2.0:status:Success"/></samlp:Status>' +
            '<saml:Assertion xmlns:xs="http://www.w3.org/2001/XMLSchema" xmlns:xsi="http://www.w3.org/2001/XMLSchema-instance" Version="2.0" ID="pfx3b63c7be-fe86-62fd-8cb5-16ab6273efaa" IssueInstant="2014-05-28T00:16:08Z"><saml:Issuer>https://app.onelogin.com/saml/metadata/371755</saml:Issuer><ds:Signature xmlns:ds="http://www.w3.org/2000/09/xmldsig#"><ds:SignedInfo><ds:CanonicalizationMethod Algorithm="http://www.w3.org/2001/10/xml-exc-c14n#"/><ds:SignatureMethod Algorithm="http://www.w3.org/2000/09/xmldsig#rsa-sha1"/><ds:Reference URI="#pfx3b63c7be-fe86-62fd-8cb5-16ab6273efaa"><ds:Transforms><ds:Transform Algorithm="http://www.w3.org/2000/09/xmldsig#enveloped-signature"/><ds:Transform Algorithm="http://www.w3.org/2001/10/xml-exc-c14n#"/></ds:Transforms><ds:DigestMethod Algorithm="http://www.w3.org/2000/09/xmldsig#sha1"/><ds:DigestValue>DCnPTQYBb1hKspbe6fg1U3q8xn4=</ds:DigestValue></ds:Reference></ds:SignedInfo><ds:SignatureValue>e0+aFomA0+JAY0f9tKqzIuqIVSSw7LiFUsneEDKPBWdiTz1sMdgr/2y1e9+rjaS2mRmCi/vSQLY3zTYz0hp6nJNU19+TWoXo9kHQyWT4KkeQL4Xs/gZ/AoKC20iHVKtpPps0IQ0Ml/qRoouSitt6Sf/WDz2LV/pWcH2hx5tv3xSw36hK2NQc7qw7r1mEXnvcjXReYo8rrVf7XHGGxNoRIEICUIi110uvsWemSXf0Z0dyb0FVYOWuSsQMDlzNpheADBifFO4UTfSEhFZvn8kVCGZUIwrbOhZ2d/+YEtgyuTg+qtslgfy4dwd4TvEcfuRzQTazeefprSFyiQckAXOjcw==</ds:SignatureValue><ds:KeyInfo><ds:X509Data><ds:X509Certificate>' +
            TEST_CERT +
            '</ds:X509Certificate></ds:X509Data></ds:KeyInfo></ds:Signature><saml:Subject><saml:NameID Format="urn:oasis:names:tc:SAML:2.0:nameid-format:transient">ploer@subspacesw.com</saml:NameID><saml:SubjectConfirmation Method="urn:oasis:names:tc:SAML:2.0:cm:bearer"><saml:SubjectConfirmationData NotOnOrAfter="2014-05-28T00:19:08Z" Recipient="{recipient}" InResponseTo="_a6fc46be84e1e3cf3c50"/></saml:SubjectConfirmation></saml:Subject><saml:Conditions NotBefore="2014-05-28T00:13:08Z" NotOnOrAfter="2014-05-28T00:19:08Z"><saml:AudienceRestriction><saml:Audience>{audience}</saml:Audience></saml:AudienceRestriction></saml:Conditions><saml:AuthnStatement AuthnInstant="2014-05-28T00:16:07Z" SessionNotOnOrAfter="2014-05-29T00:16:08Z" SessionIndex="_30a4af50-c82b-0131-f8b5-782bcb56fcaa"><saml:AuthnContext><saml:AuthnContextClassRef>urn:oasis:names:tc:SAML:2.0:ac:classes:PasswordProtectedTransport</saml:AuthnContextClassRef></saml:AuthnContext></saml:AuthnStatement></saml:Assertion>' +
            "</samlp:Response>";
          const base64xml = Buffer.from(xml).toString("base64");
          const container = { SAMLResponse: base64xml };
          const samlObj = new SAML(multiCertSamlConfig);
          const { profile } = await samlObj.validatePostResponseAsync(container);
          assertRequired(profile, "profile must exist");
          expect(profile.nameID.startsWith("ploer")).to.be.true;
        });

        it("cert as a function should validate with the returned cert", async () => {
          const functionCertSamlConfig: SamlConfig = {
            callbackUrl: "http://localhost/saml/consume",
            entryPoint: samlConfig.entryPoint,
            cert: function (callback) {
              callback(null, TEST_CERT);
            },
            audience: false,
            issuer: "onesaml_login",
            wantAuthnResponseSigned: false,
          };
          const xml =
            '<samlp:Response xmlns:saml="urn:oasis:names:tc:SAML:2.0:assertion" xmlns:samlp="urn:oasis:names:tc:SAML:2.0:protocol" ID="R689b0733bccca22a137e3654830312332940b1be" Version="2.0" IssueInstant="2014-05-28T00:16:08Z" Destination="{recipient}" InResponseTo="_a6fc46be84e1e3cf3c50"><saml:Issuer>https://app.onelogin.com/saml/metadata/371755</saml:Issuer><samlp:Status><samlp:StatusCode Value="urn:oasis:names:tc:SAML:2.0:status:Success"/></samlp:Status>' +
            '<saml:Assertion xmlns:xs="http://www.w3.org/2001/XMLSchema" xmlns:xsi="http://www.w3.org/2001/XMLSchema-instance" Version="2.0" ID="pfx3b63c7be-fe86-62fd-8cb5-16ab6273efaa" IssueInstant="2014-05-28T00:16:08Z"><saml:Issuer>https://app.onelogin.com/saml/metadata/371755</saml:Issuer><ds:Signature xmlns:ds="http://www.w3.org/2000/09/xmldsig#"><ds:SignedInfo><ds:CanonicalizationMethod Algorithm="http://www.w3.org/2001/10/xml-exc-c14n#"/><ds:SignatureMethod Algorithm="http://www.w3.org/2000/09/xmldsig#rsa-sha1"/><ds:Reference URI="#pfx3b63c7be-fe86-62fd-8cb5-16ab6273efaa"><ds:Transforms><ds:Transform Algorithm="http://www.w3.org/2000/09/xmldsig#enveloped-signature"/><ds:Transform Algorithm="http://www.w3.org/2001/10/xml-exc-c14n#"/></ds:Transforms><ds:DigestMethod Algorithm="http://www.w3.org/2000/09/xmldsig#sha1"/><ds:DigestValue>DCnPTQYBb1hKspbe6fg1U3q8xn4=</ds:DigestValue></ds:Reference></ds:SignedInfo><ds:SignatureValue>e0+aFomA0+JAY0f9tKqzIuqIVSSw7LiFUsneEDKPBWdiTz1sMdgr/2y1e9+rjaS2mRmCi/vSQLY3zTYz0hp6nJNU19+TWoXo9kHQyWT4KkeQL4Xs/gZ/AoKC20iHVKtpPps0IQ0Ml/qRoouSitt6Sf/WDz2LV/pWcH2hx5tv3xSw36hK2NQc7qw7r1mEXnvcjXReYo8rrVf7XHGGxNoRIEICUIi110uvsWemSXf0Z0dyb0FVYOWuSsQMDlzNpheADBifFO4UTfSEhFZvn8kVCGZUIwrbOhZ2d/+YEtgyuTg+qtslgfy4dwd4TvEcfuRzQTazeefprSFyiQckAXOjcw==</ds:SignatureValue><ds:KeyInfo><ds:X509Data><ds:X509Certificate>' +
            TEST_CERT +
            '</ds:X509Certificate></ds:X509Data></ds:KeyInfo></ds:Signature><saml:Subject><saml:NameID Format="urn:oasis:names:tc:SAML:2.0:nameid-format:transient">ploer@subspacesw.com</saml:NameID><saml:SubjectConfirmation Method="urn:oasis:names:tc:SAML:2.0:cm:bearer"><saml:SubjectConfirmationData NotOnOrAfter="2014-05-28T00:19:08Z" Recipient="{recipient}" InResponseTo="_a6fc46be84e1e3cf3c50"/></saml:SubjectConfirmation></saml:Subject><saml:Conditions NotBefore="2014-05-28T00:13:08Z" NotOnOrAfter="2014-05-28T00:19:08Z"><saml:AudienceRestriction><saml:Audience>{audience}</saml:Audience></saml:AudienceRestriction></saml:Conditions><saml:AuthnStatement AuthnInstant="2014-05-28T00:16:07Z" SessionNotOnOrAfter="2014-05-29T00:16:08Z" SessionIndex="_30a4af50-c82b-0131-f8b5-782bcb56fcaa"><saml:AuthnContext><saml:AuthnContextClassRef>urn:oasis:names:tc:SAML:2.0:ac:classes:PasswordProtectedTransport</saml:AuthnContextClassRef></saml:AuthnContext></saml:AuthnStatement></saml:Assertion>' +
            "</samlp:Response>";
          const base64xml = Buffer.from(xml).toString("base64");
          const container = { SAMLResponse: base64xml };
          const samlObj = new SAML(functionCertSamlConfig);
          const { profile } = await samlObj.validatePostResponseAsync(container);
          assertRequired(profile, "profile must exist");
          expect(profile.nameID.startsWith("ploer")).to.be.true;
        });

        it("cert as a function should validate with one of the returned certs", async () => {
          const functionMultiCertSamlConfig: SamlConfig = {
            callbackUrl: "http://localhost/saml/consume",
            entryPoint: samlConfig.entryPoint,
            cert: function (callback) {
              callback(null, [ALT_TEST_CERT, TEST_CERT]);
            },
            audience: false,
            issuer: "onesaml_login",
            wantAuthnResponseSigned: false,
          };
          const xml =
            '<samlp:Response xmlns:saml="urn:oasis:names:tc:SAML:2.0:assertion" xmlns:samlp="urn:oasis:names:tc:SAML:2.0:protocol" ID="R689b0733bccca22a137e3654830312332940b1be" Version="2.0" IssueInstant="2014-05-28T00:16:08Z" Destination="{recipient}" InResponseTo="_a6fc46be84e1e3cf3c50"><saml:Issuer>https://app.onelogin.com/saml/metadata/371755</saml:Issuer><samlp:Status><samlp:StatusCode Value="urn:oasis:names:tc:SAML:2.0:status:Success"/></samlp:Status>' +
            '<saml:Assertion xmlns:xs="http://www.w3.org/2001/XMLSchema" xmlns:xsi="http://www.w3.org/2001/XMLSchema-instance" Version="2.0" ID="pfx3b63c7be-fe86-62fd-8cb5-16ab6273efaa" IssueInstant="2014-05-28T00:16:08Z"><saml:Issuer>https://app.onelogin.com/saml/metadata/371755</saml:Issuer><ds:Signature xmlns:ds="http://www.w3.org/2000/09/xmldsig#"><ds:SignedInfo><ds:CanonicalizationMethod Algorithm="http://www.w3.org/2001/10/xml-exc-c14n#"/><ds:SignatureMethod Algorithm="http://www.w3.org/2000/09/xmldsig#rsa-sha1"/><ds:Reference URI="#pfx3b63c7be-fe86-62fd-8cb5-16ab6273efaa"><ds:Transforms><ds:Transform Algorithm="http://www.w3.org/2000/09/xmldsig#enveloped-signature"/><ds:Transform Algorithm="http://www.w3.org/2001/10/xml-exc-c14n#"/></ds:Transforms><ds:DigestMethod Algorithm="http://www.w3.org/2000/09/xmldsig#sha1"/><ds:DigestValue>DCnPTQYBb1hKspbe6fg1U3q8xn4=</ds:DigestValue></ds:Reference></ds:SignedInfo><ds:SignatureValue>e0+aFomA0+JAY0f9tKqzIuqIVSSw7LiFUsneEDKPBWdiTz1sMdgr/2y1e9+rjaS2mRmCi/vSQLY3zTYz0hp6nJNU19+TWoXo9kHQyWT4KkeQL4Xs/gZ/AoKC20iHVKtpPps0IQ0Ml/qRoouSitt6Sf/WDz2LV/pWcH2hx5tv3xSw36hK2NQc7qw7r1mEXnvcjXReYo8rrVf7XHGGxNoRIEICUIi110uvsWemSXf0Z0dyb0FVYOWuSsQMDlzNpheADBifFO4UTfSEhFZvn8kVCGZUIwrbOhZ2d/+YEtgyuTg+qtslgfy4dwd4TvEcfuRzQTazeefprSFyiQckAXOjcw==</ds:SignatureValue><ds:KeyInfo><ds:X509Data><ds:X509Certificate>' +
            TEST_CERT +
            '</ds:X509Certificate></ds:X509Data></ds:KeyInfo></ds:Signature><saml:Subject><saml:NameID Format="urn:oasis:names:tc:SAML:2.0:nameid-format:transient">ploer@subspacesw.com</saml:NameID><saml:SubjectConfirmation Method="urn:oasis:names:tc:SAML:2.0:cm:bearer"><saml:SubjectConfirmationData NotOnOrAfter="2014-05-28T00:19:08Z" Recipient="{recipient}" InResponseTo="_a6fc46be84e1e3cf3c50"/></saml:SubjectConfirmation></saml:Subject><saml:Conditions NotBefore="2014-05-28T00:13:08Z" NotOnOrAfter="2014-05-28T00:19:08Z"><saml:AudienceRestriction><saml:Audience>{audience}</saml:Audience></saml:AudienceRestriction></saml:Conditions><saml:AuthnStatement AuthnInstant="2014-05-28T00:16:07Z" SessionNotOnOrAfter="2014-05-29T00:16:08Z" SessionIndex="_30a4af50-c82b-0131-f8b5-782bcb56fcaa"><saml:AuthnContext><saml:AuthnContextClassRef>urn:oasis:names:tc:SAML:2.0:ac:classes:PasswordProtectedTransport</saml:AuthnContextClassRef></saml:AuthnContext></saml:AuthnStatement></saml:Assertion>' +
            "</samlp:Response>";
          const base64xml = Buffer.from(xml).toString("base64");
          const container = { SAMLResponse: base64xml };
          const samlObj = new SAML(functionMultiCertSamlConfig);
          const { profile } = await samlObj.validatePostResponseAsync(container);
          assertRequired(profile, "profile must exist");
          expect(profile.nameID.startsWith("ploer")).to.be.true;
        });

        it("cert as a function should return an error if the cert function returns an error", async () => {
          const errorToReturn = new Error("test");
          const functionErrorCertSamlConfig: SamlConfig = {
            callbackUrl: "http://localhost/saml/consume",
            entryPoint: samlConfig.entryPoint,
            cert: function (callback) {
              callback(errorToReturn);
            },
            issuer: "onesaml_login",
          };
          const xml =
            '<samlp:Response xmlns:saml="urn:oasis:names:tc:SAML:2.0:assertion" xmlns:samlp="urn:oasis:names:tc:SAML:2.0:protocol" ID="R689b0733bccca22a137e3654830312332940b1be" Version="2.0" IssueInstant="2014-05-28T00:16:08Z" Destination="{recipient}" InResponseTo="_a6fc46be84e1e3cf3c50"><saml:Issuer>https://app.onelogin.com/saml/metadata/371755</saml:Issuer><samlp:Status><samlp:StatusCode Value="urn:oasis:names:tc:SAML:2.0:status:Success"/></samlp:Status>' +
            '<saml:Assertion xmlns:xs="http://www.w3.org/2001/XMLSchema" xmlns:xsi="http://www.w3.org/2001/XMLSchema-instance" Version="2.0" ID="pfx3b63c7be-fe86-62fd-8cb5-16ab6273efaa" IssueInstant="2014-05-28T00:16:08Z"><saml:Issuer>https://app.onelogin.com/saml/metadata/371755</saml:Issuer><ds:Signature xmlns:ds="http://www.w3.org/2000/09/xmldsig#"><ds:SignedInfo><ds:CanonicalizationMethod Algorithm="http://www.w3.org/2001/10/xml-exc-c14n#"/><ds:SignatureMethod Algorithm="http://www.w3.org/2000/09/xmldsig#rsa-sha1"/><ds:Reference URI="#pfx3b63c7be-fe86-62fd-8cb5-16ab6273efaa"><ds:Transforms><ds:Transform Algorithm="http://www.w3.org/2000/09/xmldsig#enveloped-signature"/><ds:Transform Algorithm="http://www.w3.org/2001/10/xml-exc-c14n#"/></ds:Transforms><ds:DigestMethod Algorithm="http://www.w3.org/2000/09/xmldsig#sha1"/><ds:DigestValue>DCnPTQYBb1hKspbe6fg1U3q8xn4=</ds:DigestValue></ds:Reference></ds:SignedInfo><ds:SignatureValue>e0+aFomA0+JAY0f9tKqzIuqIVSSw7LiFUsneEDKPBWdiTz1sMdgr/2y1e9+rjaS2mRmCi/vSQLY3zTYz0hp6nJNU19+TWoXo9kHQyWT4KkeQL4Xs/gZ/AoKC20iHVKtpPps0IQ0Ml/qRoouSitt6Sf/WDz2LV/pWcH2hx5tv3xSw36hK2NQc7qw7r1mEXnvcjXReYo8rrVf7XHGGxNoRIEICUIi110uvsWemSXf0Z0dyb0FVYOWuSsQMDlzNpheADBifFO4UTfSEhFZvn8kVCGZUIwrbOhZ2d/+YEtgyuTg+qtslgfy4dwd4TvEcfuRzQTazeefprSFyiQckAXOjcw==</ds:SignatureValue><ds:KeyInfo><ds:X509Data><ds:X509Certificate>' +
            TEST_CERT +
            '</ds:X509Certificate></ds:X509Data></ds:KeyInfo></ds:Signature><saml:Subject><saml:NameID Format="urn:oasis:names:tc:SAML:2.0:nameid-format:transient">ploer@subspacesw.com</saml:NameID><saml:SubjectConfirmation Method="urn:oasis:names:tc:SAML:2.0:cm:bearer"><saml:SubjectConfirmationData NotOnOrAfter="2014-05-28T00:19:08Z" Recipient="{recipient}" InResponseTo="_a6fc46be84e1e3cf3c50"/></saml:SubjectConfirmation></saml:Subject><saml:Conditions NotBefore="2014-05-28T00:13:08Z" NotOnOrAfter="2014-05-28T00:19:08Z"><saml:AudienceRestriction><saml:Audience>{audience}</saml:Audience></saml:AudienceRestriction></saml:Conditions><saml:AuthnStatement AuthnInstant="2014-05-28T00:16:07Z" SessionNotOnOrAfter="2014-05-29T00:16:08Z" SessionIndex="_30a4af50-c82b-0131-f8b5-782bcb56fcaa"><saml:AuthnContext><saml:AuthnContextClassRef>urn:oasis:names:tc:SAML:2.0:ac:classes:PasswordProtectedTransport</saml:AuthnContextClassRef></saml:AuthnContext></saml:AuthnStatement></saml:Assertion>' +
            "</samlp:Response>";
          const base64xml = Buffer.from(xml).toString("base64");
          const container = { SAMLResponse: base64xml };
          const samlObj = new SAML(functionErrorCertSamlConfig);
          try {
            await samlObj.validatePostResponseAsync(container);
            expect(true).to.not.exist;
          } catch (err) {
            expect(err).to.exist;
            expect(err).to.equal(errorToReturn);
          }
        });

        it("XML AttributeValue should return object", async () => {
          const nameid_opaque_string = "*******************************";
          const nameQualifier = "https://idp.example.org/idp/saml";
          const spNameQualifier = "https://sp.example.org/sp/entity";
          const format = "urn:oasis:names:tc:SAML:2.0:nameid-format:persistent";
          const xml =
            '<Response xmlns="urn:oasis:names:tc:SAML:2.0:protocol" ID="response0">' +
            '<saml2:Assertion xmlns:saml2="urn:oasis:names:tc:SAML:2.0:assertion" Version="2.0" ID="assertion0">' +
            "<saml2:AttributeStatement>" +
            '<saml2:Attribute FriendlyName="eduPersonTargetedID" Name="urn:oid:1.3.6.1.4.1.5923.1.1.1.10" NameFormat="urn:oasis:names:tc:SAML:2.0:attrname-format:uri">' +
            "<saml2:AttributeValue>" +
            '<saml2:NameID Format="' +
            format +
            '" NameQualifier="' +
            nameQualifier +
            '" SPNameQualifier="' +
            spNameQualifier +
            '">' +
            nameid_opaque_string +
            "</saml2:NameID>" +
            "</saml2:AttributeValue>" +
            "</saml2:Attribute>" +
            "</saml2:AttributeStatement>" +
            "</saml2:Assertion>" +
            "</Response>";

          const signingKey = fs.readFileSync(__dirname + "/static/key.pem");
          const signingCert = fs.readFileSync(__dirname + "/static/cert.pem", "utf-8");
          const signedXml = signXmlResponse(xml, { privateKey: signingKey });

          const base64xml = Buffer.from(signedXml).toString("base64");
          const container = { SAMLResponse: base64xml };
          const samlObj = new SAML({
            callbackUrl: "http://localhost/saml/consume",
            cert: signingCert,
            audience: false,
            issuer: "onesaml_login",
            wantAssertionsSigned: false,
          });
          const { profile } = await samlObj.validatePostResponseAsync(container);
          assertRequired(profile, "profile must exist");
          const eptid = profile["urn:oid:1.3.6.1.4.1.5923.1.1.1.10"] as XMLOutput;
          const nameid = eptid["NameID"][0];
          expect(nameid._).to.equal(nameid_opaque_string);
          expect(nameid.$.NameQualifier).to.equal(nameQualifier);
          expect(nameid.$.SPNameQualifier).to.equal(spNameQualifier);
          expect(nameid.$.Format).to.equal(format);
        });

        it("XML AttributeValue without signature should throw", async () => {
          const nameid_opaque_string = "*******************************";
          const nameQualifier = "https://idp.example.org/idp/saml";
          const spNameQualifier = "https://sp.example.org/sp/entity";
          const format = "urn:oasis:names:tc:SAML:2.0:nameid-format:persistent";
          const xml =
            "<Response>" +
            '<saml2:Assertion xmlns:saml2="urn:oasis:names:tc:SAML:2.0:assertion" Version="2.0">' +
            "<saml2:AttributeStatement>" +
            '<saml2:Attribute FriendlyName="eduPersonTargetedID" Name="urn:oid:1.3.6.1.4.1.5923.1.1.1.10" NameFormat="urn:oasis:names:tc:SAML:2.0:attrname-format:uri">' +
            "<saml2:AttributeValue>" +
            '<saml2:NameID Format="' +
            format +
            '" NameQualifier="' +
            nameQualifier +
            '" SPNameQualifier="' +
            spNameQualifier +
            '">' +
            nameid_opaque_string +
            "</saml2:NameID>" +
            "</saml2:AttributeValue>" +
            "</saml2:Attribute>" +
            "</saml2:AttributeStatement>" +
            "</saml2:Assertion>" +
            "</Response>";
          const base64xml = Buffer.from(xml).toString("base64");
          const container = { SAMLResponse: base64xml };
          const samlObj = new SAML({
            callbackUrl: "http://localhost/saml/consume",
            cert: TEST_CERT,
            issuer: "onesaml_login",
            wantAuthnResponseSigned: false,
          });
          await assert.rejects(samlObj.validatePostResponseAsync(container), {
            message: "Invalid signature",
          });
        });

        it("An undefined value given with an object should still be undefined", async () => {
          const xml =
            '<Response xmlns="urn:oasis:names:tc:SAML:2.0:protocol" ID="response0">' +
            '<saml2:Assertion xmlns:saml2="urn:oasis:names:tc:SAML:2.0:assertion" Version="2.0">' +
            "<saml2:AttributeStatement>" +
            '<saml2:Attribute Name="attributeName" ' +
            'NameFormat="urn:oasis:names:tc:SAML:2.0:attrname-format:unspecified">' +
            '<saml2:AttributeValue xmlns:xs="http://www.w3.org/2001/XMLSchema" ' +
            'xmlns:xsi="http://www.w3.org/2001/XMLSchema-instance" ' +
            'xsi:type="xs:string"/>' +
            "</saml2:Attribute>" +
            "</saml2:AttributeStatement>" +
            "</saml2:Assertion>" +
            "</Response>";

          const signingKey = fs.readFileSync(__dirname + "/static/key.pem");
          const signingCert = fs.readFileSync(__dirname + "/static/cert.pem", "utf-8");
          const signedXml = signXmlResponse(xml, { privateKey: signingKey });

          const base64xml = Buffer.from(signedXml).toString("base64");
          const container = { SAMLResponse: base64xml };
          const samlObj = new SAML({
            callbackUrl: "http://localhost/saml/consume",
            cert: signingCert,
            audience: false,
            issuer: "onesaml_login",
            wantAssertionsSigned: false,
          });
          const { profile } = await samlObj.validatePostResponseAsync(container);
          assertRequired(profile, "profile must exist");
          expect(profile["attributeName"]).to.be.undefined;
        });
      });
    });

    describe("getAuthorizeUrl request signature checks /", function () {
      let fakeClock: sinon.SinonFakeTimers;

      beforeEach(function () {
        fakeClock = sinon.useFakeTimers(Date.parse("2014-05-28T00:13:09Z"));
      });

      afterEach(function () {
        fakeClock.restore();
      });

      it("acme_tools request signed with sha256", async () => {
        const samlConfig: SamlConfig = {
          entryPoint: "https://adfs.acme_tools.com/adfs/ls/",
          issuer: "acme_tools_com",
          callbackUrl: "https://relyingparty/adfs/postResponse",
          privateKey: fs.readFileSync(__dirname + "/static/acme_tools_com.key", "utf-8"),
          authnContext: [
            "http://schemas.microsoft.com/ws/2008/06/identity/authenticationmethod/password",
          ],
          identifierFormat: null,
          signatureAlgorithm: "sha256",
          additionalParams: {
            customQueryStringParam: "CustomQueryStringParamValue",
          },
          cert: FAKE_CERT,
          generateUniqueId: () => "_12345678901234567890",
        };
        const samlObj = new SAML(samlConfig);
        const authorizeUrl = await samlObj.getAuthorizeUrlAsync("", "", {});
        const qry = querystring.parse(new URL(authorizeUrl).searchParams.toString() || "");
        expect(qry.SigAlg).to.equal("http://www.w3.org/2001/04/xmldsig-more#rsa-sha256");
        expect(qry.Signature).to.equal(
          "D161m5GVbOfRHk85GvhmQ48OoFZ6n8mJuddzCe0g1Zlh9cb3b4oMMk5RCsoaOBsA3ndRnCWF3YQb78rO/MRQ+HIxIt0JDrhBoyT7GXPIUvbM/B4cJEgbfFAYouKQIy1sPunlLaTNkRL4tArKK7r4W2WF6R0hydcN8aln8/+TlTUfIengvVuXGLdtW0wSt+1HK1PiwrhLtqFHxxq2XL0X6jBqMEYYjByLfZme3Sk6x6uPIW7zhJn6OXzXlLuH9ILxusexu7GaLpw7C5EUQW43R6vlTGw+bBmx+tC0fqaMLOUWHX/uISAAeWYCAGYA8cbRuqIWh/vnVifxF0CP2sf5Vg=="
        );
        expect(qry.customQueryStringParam).to.equal("CustomQueryStringParamValue");
      });

      it("acme_tools request not signed if missing entry point", async () => {
        const samlConfig: SamlConfig = {
          entryPoint: "",
          issuer: "acme_tools_com",
          callbackUrl: "https://relyingparty/adfs/postResponse",
          privateKey: fs.readFileSync(__dirname + "/static/acme_tools_com.key", "utf-8"),
          authnContext: [
            "http://schemas.microsoft.com/ws/2008/06/identity/authenticationmethod/password",
          ],
          signatureAlgorithm: "sha256",
          additionalParams: {
            customQueryStringParam: "CustomQueryStringParamValue",
          },
          cert: FAKE_CERT,
          generateUniqueId: () => "_12345678901234567890",
        };
        const samlObj = new SAML(samlConfig);

        const request =
          '<?xml version=\\"1.0\\"?><samlp:AuthnRequest xmlns:samlp=\\"urn:oasis:names:tc:SAML:2.0:protocol\\" ID=\\"_ea40a8ab177df048d645\\" Version=\\"2.0\\" IssueInstant=\\"2017-08-22T19:30:01.363Z\\" ProtocolBinding=\\"urn:oasis:names$tc:SAML:2.0:bindings:HTTP-POST\\" AssertionConsumerServiceURL=\\"https://example.com/login/callback\\" Destination=\\"https://www.example.com\\"><saml:Issuer xmlns:saml=\\"urn:oasis:names:tc:SAML:2.0:assertion\\">onelogin_saml</saml:Issuer><s$mlp:NameIDPolicy xmlns:samlp=\\"urn:oasis:names:tc:SAML:2.0:protocol\\" Format=\\"urn:oasis:names:tc:SAML:1.1:nameid-format:emailAddress\\" AllowCreate=\\"true\\"/><samlp:RequestedAuthnContext xmlns:samlp=\\"urn:oasis:names:tc:SAML:2.0:protoc$l\\" Comparison=\\"exact\\"><saml:AuthnContextClassRef xmlns:saml=\\"urn:oasis:names:tc:SAML:2.0:assertion\\">urn:oasis:names:tc:SAML:2.0:ac:classes:PasswordProtectedTransport</saml:AuthnContextClassRef></samlp:RequestedAuthnContext></samlp$AuthnRequest>';
        await assert.rejects(samlObj._requestToUrlAsync(request, null, "authorize", {}), {
          message: "entryPoint is required",
        });
      });
      it("acme_tools request signed with sha1", async () => {
        const samlConfig: SamlConfig = {
          entryPoint: "https://adfs.acme_tools.com/adfs/ls/",
          issuer: "acme_tools_com",
          callbackUrl: "https://relyingparty/adfs/postResponse",
          privateKey: fs.readFileSync(__dirname + "/static/acme_tools_com.key", "utf-8"),
          authnContext: [
            "http://schemas.microsoft.com/ws/2008/06/identity/authenticationmethod/password",
          ],
          signatureAlgorithm: "sha1",
          additionalParams: {
            customQueryStringParam: "CustomQueryStringParamValue",
          },
          cert: fs.readFileSync(__dirname + "/static/acme_tools_com.cert", "utf-8"),
          generateUniqueId: () => "_12345678901234567890",
        };
        const samlObj = new SAML(samlConfig);
        const authorizeUrl = await samlObj.getAuthorizeUrlAsync("", "", {});
        const qry = querystring.parse(new URL(authorizeUrl).searchParams.toString() || "");
        expect(qry.SigAlg).to.equal("http://www.w3.org/2000/09/xmldsig#rsa-sha1");
        expect(qry.Signature).to.equal(
          "br4UPzZ/Oy/hvG7zMGZ041Lba5WDl/JqwDDf40yxxnYXWLdDY77RD5aE8+YK6BY7BbSkvQSNXFbBXPAITcRhyNCT+3JDfwXLDgOf3xvJOzkWHRO3DUi5IOJ9IdKT/Ted+HC0J9L/4W+VA0n+5v6Lrw83UDib57ICytLvW5jamFQE8pO/Z8fQzOpSbzTwf+Q8u5KYkXeg1+H2u6OJYBFVDYOWxOTuuujW8JccqlCleX9tXDJvx/I0tOkwwnIioh1X2xVHGPy1k1wndpf1eUZtjZ4uUMcwRyxt7YuAnV433DohO3WOm2sNehwOy2AO1DUlbFi6/zbqkRK3TrmD9Q+ZUQ=="
        );
        expect(qry.customQueryStringParam).to.equal("CustomQueryStringParamValue");
      });
      it("acme_tools request signed with sha1 when using privateKey", async () => {
        const samlConfig: SamlConfig = {
          entryPoint: "https://adfs.acme_tools.com/adfs/ls/",
          issuer: "acme_tools_com",
          callbackUrl: "https://relyingparty/adfs/postResponse",
          privateKey: fs.readFileSync(__dirname + "/static/acme_tools_com.key", "utf-8"),
          authnContext: [
            "http://schemas.microsoft.com/ws/2008/06/identity/authenticationmethod/password",
          ],
          identifierFormat: null,
          signatureAlgorithm: "sha1",
          additionalParams: {
            customQueryStringParam: "CustomQueryStringParamValue",
          },
          cert: FAKE_CERT,
          generateUniqueId: () => "_12345678901234567890",
        };
        const samlObj = new SAML(samlConfig);
        const authorizeUrl = await samlObj.getAuthorizeUrlAsync("", "", {});
        const qry = querystring.parse(new URL(authorizeUrl).searchParams.toString() || "");
        expect(qry.SigAlg).to.equal("http://www.w3.org/2000/09/xmldsig#rsa-sha1");
        expect(qry.Signature).to.equal(
          "FL5f9hUYxXaCvr/HJOIKXvDlmWIQilsfcmETqwp8bXCnjEBS44uvEY+FhkYgrFOfaMXkAY+kd8rZ7CkP4SWnPxzhmHqdbBIyAdPpIOOHq7/VTqQXrprijtRBHTxrtOtxi3yOjskRz6ad8igokr9Ut3nlorvelZwtskJP/YsAE3v1CrL/bX3EGbepE3Bq5ehdHaNHxP+dwwhMJ6s5jxKLt5YU+vXohonM8fTBEPzbnQ1+0LK9GL3c6JfqNjjBvdWRXdyReRu+gCHisnrI68vBgCwy4VC9E4tg9JNLggtFkxNbhM8Bgu7eWlyhVLdWKKc1vwaDUOrYOimx6CfTXrAQvg=="
        );
        expect(qry.customQueryStringParam).to.equal("CustomQueryStringParamValue");
      });
    });

    describe("_getAdditionalParams checks /", function () {
      it("should not pass any additional params by default", function () {
        const samlConfig: SamlConfig = {
          callbackUrl: "http://localhost/saml/consume",
          entryPoint: "https://app.onelogin.com/trust/saml2/http-post/sso/371755",
          cert: FAKE_CERT,
          issuer: "onesaml_login",
        };
        const samlObj = new SAML(samlConfig);

        (["logout", "authorize"] as const).forEach(function (operation) {
          const additionalParams = samlObj._getAdditionalParams("", operation);
          expect(additionalParams).to.be.empty;
        });
      });

      it("should not pass any additional params by default apart from the RelayState", function () {
        const samlConfig: SamlConfig = {
          callbackUrl: "http://localhost/saml/consume",
          entryPoint: "https://app.onelogin.com/trust/saml2/http-post/sso/371755",
          cert: FAKE_CERT,
          issuer: "onesaml_login",
        };
        const samlObj = new SAML(samlConfig);

        (["logout", "authorize"] as const).forEach(function (operation) {
          const additionalParams = samlObj._getAdditionalParams("test", operation);

          expect(Object.keys(additionalParams)).to.have.lengthOf(1);
          expect(additionalParams).to.include({ RelayState: "test" });
        });
      });

      it("should only allow RelayState to be a string", function () {
        const samlConfig: SamlConfig = {
          callbackUrl: "http://localhost/saml/consume",
          entryPoint: "https://app.onelogin.com/trust/saml2/http-post/sso/371755",
          cert: FAKE_CERT,
          issuer: "onesaml_login",
        };
        const samlObj = new SAML(samlConfig);

        (["logout", "authorize"] as const).forEach(function (operation) {
          const additionalParams = samlObj._getAdditionalParams(
            { RelayState: "test" } as unknown as string,
            operation
          );

          expect(Object.keys(additionalParams)).to.have.lengthOf(0);
        });
      });

      it("should pass additional params with all operations if set in additionalParams", function () {
        const samlConfig: SamlConfig = {
          callbackUrl: "http://localhost/saml/consume",
          entryPoint: "https://app.onelogin.com/trust/saml2/http-post/sso/371755",
          additionalParams: {
            queryParam: "queryParamValue",
          },
          cert: FAKE_CERT,
          issuer: "onesaml_login",
        };
        const samlObj = new SAML(samlConfig);

        (["logout", "authorize"] as const).forEach(function (operation) {
          const additionalParams = samlObj._getAdditionalParams("", operation);
          expect(Object.keys(additionalParams)).to.have.lengthOf(1);
          expect(additionalParams).to.include({ queryParam: "queryParamValue" });
        });
      });

      it('should pass additional params with "authorize" operations if set in additionalAuthorizeParams', function () {
        const samlConfig: SamlConfig = {
          callbackUrl: "http://localhost/saml/consume",
          entryPoint: "https://app.onelogin.com/trust/saml2/http-post/sso/371755",
          additionalAuthorizeParams: {
            queryParam: "queryParamValue",
          },
          cert: FAKE_CERT,
          issuer: "onesaml_login",
        };
        const samlObj = new SAML(samlConfig);

        const additionalAuthorizeParams = samlObj._getAdditionalParams("", "authorize");
        expect(Object.keys(additionalAuthorizeParams)).to.have.lengthOf(1);
        expect(additionalAuthorizeParams).to.include({ queryParam: "queryParamValue" });

        const additionalLogoutParams = samlObj._getAdditionalParams("", "logout");
        expect(additionalLogoutParams).to.be.empty;
      });

      it('should pass additional params with "logout" operations if set in additionalLogoutParams', function () {
        const samlConfig: SamlConfig = {
          callbackUrl: "http://localhost/saml/consume",
          entryPoint: "https://app.onelogin.com/trust/saml2/http-post/sso/371755",
          additionalLogoutParams: {
            queryParam: "queryParamValue",
          },
          cert: FAKE_CERT,
          issuer: "onesaml_login",
        };
        const samlObj = new SAML(samlConfig);

        const additionalAuthorizeParams = samlObj._getAdditionalParams("", "authorize");
        expect(additionalAuthorizeParams).to.be.empty;

        const additionalLogoutParams = samlObj._getAdditionalParams("", "logout");
        expect(Object.keys(additionalLogoutParams)).to.have.lengthOf(1);
        expect(additionalLogoutParams).to.include({ queryParam: "queryParamValue" });
      });

      it("should merge additionalLogoutParams and additionalAuthorizeParams with additionalParams", function () {
        const samlConfig: SamlConfig = {
          callbackUrl: "http://localhost/saml/consume",
          entryPoint: "https://app.onelogin.com/trust/saml2/http-post/sso/371755",
          additionalParams: {
            queryParam1: "queryParamValue",
          },
          additionalAuthorizeParams: {
            queryParam2: "queryParamValueAuthorize",
          },
          additionalLogoutParams: {
            queryParam2: "queryParamValueLogout",
          },
          cert: FAKE_CERT,
          issuer: "onesaml_login",
        };
        const samlObj = new SAML(samlConfig);

        const additionalAuthorizeParams = samlObj._getAdditionalParams("", "authorize");
        expect(Object.keys(additionalAuthorizeParams)).to.have.lengthOf(2);
        expect(additionalAuthorizeParams).to.include({
          queryParam1: "queryParamValue",
          queryParam2: "queryParamValueAuthorize",
        });

        const additionalLogoutParams = samlObj._getAdditionalParams("", "logout");
        expect(Object.keys(additionalLogoutParams)).to.have.lengthOf(2);
        expect(additionalLogoutParams).to.include({
          queryParam1: "queryParamValue",
          queryParam2: "queryParamValueLogout",
        });
      });

      it("should merge run-time params additionalLogoutParams and additionalAuthorizeParams with additionalParams", function () {
        const samlConfig: SamlConfig = {
          callbackUrl: "http://localhost/saml/consume",
          entryPoint: "https://app.onelogin.com/trust/saml2/http-post/sso/371755",
          additionalParams: {
            queryParam1: "queryParamValue",
          },
          additionalAuthorizeParams: {
            queryParam2: "queryParamValueAuthorize",
          },
          additionalLogoutParams: {
            queryParam2: "queryParamValueLogout",
          },
          cert: FAKE_CERT,
          issuer: "onesaml_login",
        };
        const samlObj = new SAML(samlConfig);
        const options = {
          additionalParams: {
            queryParam3: "queryParamRuntimeValue",
          },
        };

        const additionalAuthorizeParams = samlObj._getAdditionalParams(
          "",
          "authorize",
          options.additionalParams
        );
        expect(Object.keys(additionalAuthorizeParams)).to.have.lengthOf(3);
        expect(additionalAuthorizeParams).to.include({
          queryParam1: "queryParamValue",
          queryParam2: "queryParamValueAuthorize",
          queryParam3: "queryParamRuntimeValue",
        });

        const additionalLogoutParams = samlObj._getAdditionalParams(
          "",
          "logout",
          options.additionalParams
        );
        expect(Object.keys(additionalLogoutParams)).to.have.lengthOf(3);
        expect(additionalLogoutParams).to.include({
          queryParam1: "queryParamValue",
          queryParam2: "queryParamValueLogout",
          queryParam3: "queryParamRuntimeValue",
        });
      });

      it("should prioritize additionalLogoutParams and additionalAuthorizeParams over additionalParams", function () {
        const samlConfig: SamlConfig = {
          callbackUrl: "http://localhost/saml/consume",
          entryPoint: "https://app.onelogin.com/trust/saml2/http-post/sso/371755",
          additionalParams: {
            queryParam: "queryParamValue",
          },
          additionalAuthorizeParams: {
            queryParam: "queryParamValueAuthorize",
          },
          additionalLogoutParams: {
            queryParam: "queryParamValueLogout",
          },
          cert: FAKE_CERT,
          issuer: "onesaml_login",
        };
        const samlObj = new SAML(samlConfig);

        const additionalAuthorizeParams = samlObj._getAdditionalParams("", "authorize");
        expect(Object.keys(additionalAuthorizeParams)).to.have.lengthOf(1);
        expect(additionalAuthorizeParams).to.include({ queryParam: "queryParamValueAuthorize" });

        const additionalLogoutParams = samlObj._getAdditionalParams("", "logout");
        expect(Object.keys(additionalLogoutParams)).to.have.lengthOf(1);
        expect(additionalLogoutParams).to.include({ queryParam: "queryParamValueLogout" });
      });

      it("should prioritize run-time params over all other params", function () {
        const samlConfig: SamlConfig = {
          callbackUrl: "http://localhost/saml/consume",
          entryPoint: "https://app.onelogin.com/trust/saml2/http-post/sso/371755",
          additionalParams: {
            queryParam: "queryParamValue",
          },
          additionalAuthorizeParams: {
            queryParam: "queryParamValueAuthorize",
          },
          additionalLogoutParams: {
            queryParam: "queryParamValueLogout",
          },
          cert: FAKE_CERT,
          issuer: "onesaml_login",
        };
        const samlObj = new SAML(samlConfig);
        const options = {
          additionalParams: {
            queryParam: "queryParamRuntimeValue",
          },
        };

        const additionalAuthorizeParams = samlObj._getAdditionalParams(
          "",
          "authorize",
          options.additionalParams
        );
        expect(Object.keys(additionalAuthorizeParams)).to.have.lengthOf(1);
        expect(additionalAuthorizeParams).to.include({ queryParam: "queryParamRuntimeValue" });

        const additionalLogoutParams = samlObj._getAdditionalParams(
          "",
          "logout",
          options.additionalParams
        );
        expect(Object.keys(additionalLogoutParams)).to.have.lengthOf(1);
        expect(additionalLogoutParams).to.include({ queryParam: "queryParamRuntimeValue" });
      });

      it("should check the value of the option `racComparison`", function () {
        assert.throws(
          () => {
            new SAML({
              callbackUrl: "http://localhost/saml/consume",
              racComparison: "bad_value" as RacComparision,
              cert: FAKE_CERT,
              issuer: "onesaml_login",
            }).options;
          },
          { message: "racComparison must be one of ['exact', 'minimum', 'maximum', 'better']" }
        );

        const samlObjBadComparisonType = new SAML({
          callbackUrl: "http://localhost/saml/consume",
          cert: FAKE_CERT,
          issuer: "onesaml_login",
        });
        expect(samlObjBadComparisonType.options.racComparison).equal(
          "exact",
          "the default value of the option `racComparison` must be exact"
        );

        const validComparisonTypes: RacComparision[] = ["exact", "minimum", "maximum", "better"];
        let samlObjValidComparisonType: SAML;
        validComparisonTypes.forEach(function (racComparison) {
          samlObjValidComparisonType = new SAML({
            callbackUrl: "http://localhost/saml/consume",
            racComparison,
            cert: FAKE_CERT,
            issuer: "onesaml_login",
          });
          expect(samlObjValidComparisonType.options.racComparison).to.equal(racComparison);
          expect(samlObjValidComparisonType.options.racComparison).to.equal(racComparison);
        });
      });
    });

    describe("getAuthorizeMessageAsync checks /", function () {
      it("should not pass any additional params by default", async function () {
        const samlConfig: SamlConfig = {
          callbackUrl: "http://localhost/saml/consume",
          entryPoint: "https://app.onelogin.com/trust/saml2/http-post/sso/371755",
          cert: FAKE_CERT,
          issuer: "onesaml_login",
        };
        const samlObj = new SAML(samlConfig);

        const { SAMLRequest, ...additionalParams } = await samlObj.getAuthorizeMessageAsync("");
        assertRequired(SAMLRequest, "SAMLRequest must exist");
        expect(Object.keys(additionalParams)).to.have.lengthOf(0);
      });

      it("should not pass any additional params by default apart from the RelayState", async function () {
        const samlConfig: SamlConfig = {
          callbackUrl: "http://localhost/saml/consume",
          entryPoint: "https://app.onelogin.com/trust/saml2/http-post/sso/371755",
          cert: FAKE_CERT,
          issuer: "onesaml_login",
        };
        const samlObj = new SAML(samlConfig);

        const { SAMLRequest, ...additionalParams } = await samlObj.getAuthorizeMessageAsync("test");
        assertRequired(SAMLRequest, "SAMLRequest must exist");
        expect(Object.keys(additionalParams)).to.have.lengthOf(1);
        expect(additionalParams).to.include({ RelayState: "test" });
      });

      it("should only allow RelayState to be a string", async function () {
        const samlConfig: SamlConfig = {
          callbackUrl: "http://localhost/saml/consume",
          entryPoint: "https://app.onelogin.com/trust/saml2/http-post/sso/371755",
          cert: FAKE_CERT,
          issuer: "onesaml_login",
        };
        const samlObj = new SAML(samlConfig);

        const { SAMLRequest, ...additionalParams } = await samlObj.getAuthorizeMessageAsync({
          RelayState: "test",
        } as unknown as string);

        assertRequired(SAMLRequest, "SAMLRequest must exist");
        expect(Object.keys(additionalParams)).to.have.lengthOf(0);
      });

      it("should pass additional params with all operations if set in additionalParams", async function () {
        const samlConfig: SamlConfig = {
          callbackUrl: "http://localhost/saml/consume",
          entryPoint: "https://app.onelogin.com/trust/saml2/http-post/sso/371755",
          additionalParams: {
            queryParam: "queryParamValue",
          },
          cert: FAKE_CERT,
          issuer: "onesaml_login",
        };
        const samlObj = new SAML(samlConfig);

        const { SAMLRequest, ...additionalParams } = await samlObj.getAuthorizeMessageAsync("");
        assertRequired(SAMLRequest, "SAMLRequest must exist");
        expect(Object.keys(additionalParams)).to.have.lengthOf(1);
        expect(additionalParams).to.include({ queryParam: "queryParamValue" });
      });

      it('should pass additional params with "authorize" operations if set in additionalAuthorizeParams', async function () {
        const samlConfig: SamlConfig = {
          callbackUrl: "http://localhost/saml/consume",
          entryPoint: "https://app.onelogin.com/trust/saml2/http-post/sso/371755",
          additionalAuthorizeParams: {
            queryParam: "queryParamValue",
          },
          cert: FAKE_CERT,
          issuer: "onesaml_login",
        };
        const samlObj = new SAML(samlConfig);

        const { SAMLRequest, ...additionalParams } = await samlObj.getAuthorizeMessageAsync("");
        assertRequired(SAMLRequest, "SAMLRequest must exist");
        expect(Object.keys(additionalParams)).to.have.lengthOf(1);
        expect(additionalParams).to.include({ queryParam: "queryParamValue" });
      });

      it("should merge additionalAuthorizeParams with additionalParams", async function () {
        const samlConfig: SamlConfig = {
          callbackUrl: "http://localhost/saml/consume",
          entryPoint: "https://app.onelogin.com/trust/saml2/http-post/sso/371755",
          additionalParams: {
            queryParam1: "queryParamValue",
          },
          additionalAuthorizeParams: {
            queryParam2: "queryParamValueAuthorize",
          },
          cert: FAKE_CERT,
          issuer: "onesaml_login",
        };
        const samlObj = new SAML(samlConfig);

        const { SAMLRequest, ...additionalParams } = await samlObj.getAuthorizeMessageAsync("");
        assertRequired(SAMLRequest, "SAMLRequest must exist");
        expect(Object.keys(additionalParams)).to.have.lengthOf(2);
        expect(additionalParams).to.include({
          queryParam1: "queryParamValue",
          queryParam2: "queryParamValueAuthorize",
        });
      });

      it("should merge additionalAuthorizeParams and RelayState with additionalParams", async function () {
        const samlConfig: SamlConfig = {
          callbackUrl: "http://localhost/saml/consume",
          entryPoint: "https://app.onelogin.com/trust/saml2/http-post/sso/371755",
          additionalParams: {
            queryParam1: "queryParamValue",
          },
          additionalAuthorizeParams: {
            queryParam2: "queryParamValueAuthorize",
          },
          cert: FAKE_CERT,
          issuer: "onesaml_login",
        };
        const samlObj = new SAML(samlConfig);

        const { SAMLRequest, ...additionalParams } = await samlObj.getAuthorizeMessageAsync("test");
        assertRequired(SAMLRequest, "SAMLRequest must exist");
        expect(Object.keys(additionalParams)).to.have.lengthOf(3);
        expect(additionalParams).to.include({
          RelayState: "test",
          queryParam1: "queryParamValue",
          queryParam2: "queryParamValueAuthorize",
        });
      });

      it("should prioritize additionalAuthorizeParams over additionalParams", async function () {
        const samlConfig: SamlConfig = {
          callbackUrl: "http://localhost/saml/consume",
          entryPoint: "https://app.onelogin.com/trust/saml2/http-post/sso/371755",
          additionalParams: {
            queryParam: "queryParamValue",
          },
          additionalAuthorizeParams: {
            queryParam: "queryParamValueAuthorize",
          },
          cert: FAKE_CERT,
          issuer: "onesaml_login",
        };
        const samlObj = new SAML(samlConfig);

        const { SAMLRequest, ...additionalParams } = await samlObj.getAuthorizeMessageAsync("");
        assertRequired(SAMLRequest, "SAMLRequest must exist");
        expect(Object.keys(additionalParams)).to.have.lengthOf(1);
        expect(additionalParams).to.include({ queryParam: "queryParamValueAuthorize" });
      });
    });

    describe("InResponseTo validation checks /", () => {
      let fakeClock: sinon.SinonFakeTimers;

      afterEach(function () {
        if (fakeClock) {
          fakeClock.restore();
        }
      });

      [ValidateInResponseTo.always, ValidateInResponseTo.ifPresent].forEach(
        (validateInResponseTo) => {
          describe(`when validateInResponseTo is set to ${validateInResponseTo} /`, () => {
            it("onelogin xml document with InResponseTo from request should validate", async () => {
              const requestId = "_a6fc46be84e1e3cf3c50";
              const xml =
                '<samlp:Response xmlns:saml="urn:oasis:names:tc:SAML:2.0:assertion" xmlns:samlp="urn:oasis:names:tc:SAML:2.0:protocol" ID="R689b0733bccca22a137e3654830312332940b1be" Version="2.0" IssueInstant="2014-05-28T00:16:08Z" Destination="{recipient}" InResponseTo="_a6fc46be84e1e3cf3c50"><saml:Issuer>https://app.onelogin.com/saml/metadata/371755</saml:Issuer><samlp:Status><samlp:StatusCode Value="urn:oasis:names:tc:SAML:2.0:status:Success"/></samlp:Status>' +
                '<saml:Assertion xmlns:xs="http://www.w3.org/2001/XMLSchema" xmlns:xsi="http://www.w3.org/2001/XMLSchema-instance" Version="2.0" ID="pfx3b63c7be-fe86-62fd-8cb5-16ab6273efaa" IssueInstant="2014-05-28T00:16:08Z"><saml:Issuer>https://app.onelogin.com/saml/metadata/371755</saml:Issuer><ds:Signature xmlns:ds="http://www.w3.org/2000/09/xmldsig#"><ds:SignedInfo><ds:CanonicalizationMethod Algorithm="http://www.w3.org/2001/10/xml-exc-c14n#"/><ds:SignatureMethod Algorithm="http://www.w3.org/2000/09/xmldsig#rsa-sha1"/><ds:Reference URI="#pfx3b63c7be-fe86-62fd-8cb5-16ab6273efaa"><ds:Transforms><ds:Transform Algorithm="http://www.w3.org/2000/09/xmldsig#enveloped-signature"/><ds:Transform Algorithm="http://www.w3.org/2001/10/xml-exc-c14n#"/></ds:Transforms><ds:DigestMethod Algorithm="http://www.w3.org/2000/09/xmldsig#sha1"/><ds:DigestValue>DCnPTQYBb1hKspbe6fg1U3q8xn4=</ds:DigestValue></ds:Reference></ds:SignedInfo><ds:SignatureValue>e0+aFomA0+JAY0f9tKqzIuqIVSSw7LiFUsneEDKPBWdiTz1sMdgr/2y1e9+rjaS2mRmCi/vSQLY3zTYz0hp6nJNU19+TWoXo9kHQyWT4KkeQL4Xs/gZ/AoKC20iHVKtpPps0IQ0Ml/qRoouSitt6Sf/WDz2LV/pWcH2hx5tv3xSw36hK2NQc7qw7r1mEXnvcjXReYo8rrVf7XHGGxNoRIEICUIi110uvsWemSXf0Z0dyb0FVYOWuSsQMDlzNpheADBifFO4UTfSEhFZvn8kVCGZUIwrbOhZ2d/+YEtgyuTg+qtslgfy4dwd4TvEcfuRzQTazeefprSFyiQckAXOjcw==</ds:SignatureValue><ds:KeyInfo><ds:X509Data><ds:X509Certificate>' +
                TEST_CERT +
                '</ds:X509Certificate></ds:X509Data></ds:KeyInfo></ds:Signature><saml:Subject><saml:NameID Format="urn:oasis:names:tc:SAML:2.0:nameid-format:transient">ploer@subspacesw.com</saml:NameID><saml:SubjectConfirmation Method="urn:oasis:names:tc:SAML:2.0:cm:bearer"><saml:SubjectConfirmationData NotOnOrAfter="2014-05-28T00:19:08Z" Recipient="{recipient}" InResponseTo="_a6fc46be84e1e3cf3c50"/></saml:SubjectConfirmation></saml:Subject><saml:Conditions NotBefore="2014-05-28T00:13:08Z" NotOnOrAfter="2014-05-28T00:19:08Z"><saml:AudienceRestriction><saml:Audience>{audience}</saml:Audience></saml:AudienceRestriction></saml:Conditions><saml:AuthnStatement AuthnInstant="2014-05-28T00:16:07Z" SessionNotOnOrAfter="2014-05-29T00:16:08Z" SessionIndex="_30a4af50-c82b-0131-f8b5-782bcb56fcaa"><saml:AuthnContext><saml:AuthnContextClassRef>urn:oasis:names:tc:SAML:2.0:ac:classes:PasswordProtectedTransport</saml:AuthnContextClassRef></saml:AuthnContext></saml:AuthnStatement></saml:Assertion>' +
                "</samlp:Response>";
              const base64xml = Buffer.from(xml).toString("base64");
              const container = { SAMLResponse: base64xml };

              const samlConfig: SamlConfig = {
                callbackUrl: "http://localhost/saml/consume",
                entryPoint: "https://app.onelogin.com/trust/saml2/http-post/sso/371755",
                cert: TEST_CERT,
                validateInResponseTo,
                audience: false,
                issuer: "onesaml_login",
                wantAssertionsSigned: false,
                wantAuthnResponseSigned: false,
              };
              const samlObj = new SAML(samlConfig);

              fakeClock = sinon.useFakeTimers(Date.parse("2014-05-28T00:13:09Z"));

              // Mock the SAML request being passed through Passport-SAML
              await samlObj.cacheProvider.saveAsync(requestId, new Date().toISOString());

              const { profile } = await samlObj.validatePostResponseAsync(container);
              assertRequired(profile, "profile must exist");
              expect(profile.nameID.startsWith("ploer")).to.be.true;
              const value = await samlObj.cacheProvider.getAsync(requestId);
              expect(value).to.not.exist;
            });

            it("xml document with SubjectConfirmation InResponseTo from request should be valid", async () => {
              const requestId = "_dfab47d5d46374cd4b71";
              const xml =
                '<samlp:Response ID="_f6c28a7d-9c82-4ae8-ba14-fc42c85081d3" InResponseTo="_dfab47d5d46374cd4b71" Version="2.0" IssueInstant="2014-06-05T12:07:07.662Z" xmlns:samlp="urn:oasis:names:tc:SAML:2.0:protocol"><saml:Issuer xmlns:saml="urn:oasis:names:tc:SAML:2.0:assertion">Verizon IDP Hub</saml:Issuer><Signature xmlns="http://www.w3.org/2000/09/xmldsig#"><SignedInfo><CanonicalizationMethod Algorithm="http://www.w3.org/2001/10/xml-exc-c14n#" /><SignatureMethod Algorithm="http://www.w3.org/2000/09/xmldsig#rsa-sha1" /><Reference URI="#_f6c28a7d-9c82-4ae8-ba14-fc42c85081d3"><Transforms><Transform Algorithm="http://www.w3.org/2000/09/xmldsig#enveloped-signature" /><Transform Algorithm="http://www.w3.org/2001/10/xml-exc-c14n#"><InclusiveNamespaces PrefixList="#default samlp saml ds xs xsi" xmlns="http://www.w3.org/2001/10/xml-exc-c14n#" /></Transform></Transforms><DigestMethod Algorithm="http://www.w3.org/2000/09/xmldsig#sha1" /><DigestValue>QecaVjMY/2M4VMJsakvX8uh2Mrg=</DigestValue></Reference></SignedInfo><SignatureValue>QTJ//ZHEQRe9/nA5qTkhECZc2u6M1dHzTkujKBedskLSRPL8LRBb4Yftla0zu848sYvLd3SXzEysYu/jrAjaVDevYZIAdyj/3HCw8pS0ZnQDaCgYuAkH4JmYxBfW1Sc9Kr0vbR58ihwWOZd4xHIn/b8xLs8WNsyTHix2etrLGznioLwTOBO3+SgjwSiSP9NUhrlOvolbuu/6xhLi37/L08JaBvOw3o0k4V8xS87SFczhm4f6wvQM5mP6sZAreoNcWZqQM7vIHFjL0/H9vTaLAN8+fQOc81xFtateTKwFQlJMUmdWKZ8L7ns0Uf1xASQjXtSAACbXI+PuVLjz8nnm3g==</SignatureValue><KeyInfo><X509Data><X509Certificate>MIIC7TCCAdmgAwIBAgIQuIdqos+9yKBC4oygbhtdfzAJBgUrDgMCHQUAMBIxEDAOBgNVBAMTB1Rlc3RTVFMwHhcNMTQwNDE2MTIyMTEwWhcNMzkxMjMxMjM1OTU5WjASMRAwDgYDVQQDEwdUZXN0U1RTMIIBIjANBgkqhkiG9w0BAQEFAAOCAQ8AMIIBCgKCAQEAmhReamVYbeOWwrrAvHPvS9KKBwv4Tj7wOSGDXbNgfjhSvVyXsnpYRcuoJkvE8b9tCjFTbXCfbhnaVrpoXaWFtP1YvUIZvCJGdOOTXltMNDlNIaFmsIsomza8IyOHXe+3xHWVtxO8FG3qnteSkkVIQuAvBqpPfQtxrXCZOlbQZm7q69QIQ64JvLJfRwHN1EywMBVwbJgrV8gBdE3RITI76coSOK13OBTlGtB0kGKLDrF2JW+5mB+WnFR7GlXUj+V0R9WStBomVipJEwr6Q3fU0deKZ5lLw0+qJ0T6APInwN5TIN/AbFCHd51aaf3zEP+tZacQ9fbZqy9XBAtL2pCAJQIDAQABo0cwRTBDBgNVHQEEPDA6gBDECazhZ8Ar+ULXb0YTs5MvoRQwEjEQMA4GA1UEAxMHVGVzdFNUU4IQuIdqos+9yKBC4oygbhtdfzAJBgUrDgMCHQUAA4IBAQAioMSOU9QFw+yhVxGUNK0p/ghVsHnYdeOE3vSRhmFPsetBt8S35sI4QwnQNiuiEYqp++FabiHgePOiqq5oeY6ekJik1qbs7fgwnaQXsxxSucHvc4BU81x24aKy6jeJzxmFxo3mh6y/OI1peCMSH48iUzmhnoSulp0+oAs3gMEFI0ONbgAA/XoAHaVEsrPj10i3gkztoGdpH0DYUe9rABOJxX/3mNF+dCVJG7t7BoSlNAWlSDErKciNNax1nBskFqNWNIKzUKBIb+GVKkIB2QpATMQB6Oe7inUdT9kkZ/Q7oPBATZk+3mFsIoWr8QRFSqvToOhun7EY2/VtuiV1d932</X509Certificate></X509Data></KeyInfo></Signature><samlp:Status><samlp:StatusCode Value="urn:oasis:names:tc:SAML:2.0:status:Success" /></samlp:Status><saml:Assertion Version="2.0" ID="_ea67f283-0afb-465a-ba78-5abe7b7f8584" IssueInstant="2014-06-05T12:07:07.663Z" xmlns:saml="urn:oasis:names:tc:SAML:2.0:assertion"><saml:Issuer>Verizon IDP Hub</saml:Issuer><saml:Subject><saml:NameID Format="urn:oasis:names:tc:SAML:1.1:nameid-format:unspecified">UIS/jochen-work</saml:NameID><saml:SubjectConfirmation><saml:SubjectConfirmationData NotBefore="2014-06-05T12:06:07.664Z" NotOnOrAfter="2014-06-05T12:10:07.664Z" InResponseTo="_dfab47d5d46374cd4b71" /></saml:SubjectConfirmation></saml:Subject><saml:AttributeStatement><saml:Attribute Name="vz::identity" NameFormat="urn:oasis:names:tc:SAML:2.0:attrname-format:basic"><saml:AttributeValue xsi:type="urn:oasis:names:tc:SAML:2.0:attrname-format:unspecified" xmlns:xsi="http://www.w3.org/2001/XMLSchema-instance">UIS/jochen-work</saml:AttributeValue></saml:Attribute><saml:Attribute Name="vz::subjecttype" NameFormat="urn:oasis:names:tc:SAML:2.0:attrname-format:basic"><saml:AttributeValue xsi:type="urn:oasis:names:tc:SAML:2.0:attrname-format:unspecified" xmlns:xsi="http://www.w3.org/2001/XMLSchema-instance">UIS user</saml:AttributeValue></saml:Attribute><saml:Attribute Name="vz::account" NameFormat="urn:oasis:names:tc:SAML:2.0:attrname-format:basic"><saml:AttributeValue xsi:type="urn:oasis:names:tc:SAML:2.0:attrname-format:unspecified" xmlns:xsi="http://www.w3.org/2001/XMLSchema-instance">e9aba0c4-ece8-4b44-9526-d24418aa95dc</saml:AttributeValue></saml:Attribute><saml:Attribute Name="vz::org" NameFormat="urn:oasis:names:tc:SAML:2.0:attrname-format:basic"><saml:AttributeValue xsi:type="urn:oasis:names:tc:SAML:2.0:attrname-format:unspecified" xmlns:xsi="http://www.w3.org/2001/XMLSchema-instance">testorg</saml:AttributeValue></saml:Attribute><saml:Attribute Name="vz::name" NameFormat="urn:oasis:names:tc:SAML:2.0:attrname-format:basic"><saml:AttributeValue xsi:type="urn:oasis:names:tc:SAML:2.0:attrname-format:unspecified" xmlns:xsi="http://www.w3.org/2001/XMLSchema-instance">Test User</saml:AttributeValue></saml:Attribute><saml:Attribute Name="net::ip" NameFormat="urn:oasis:names:tc:SAML:2.0:attrname-format:basic"><saml:AttributeValue xsi:type="urn:oasis:names:tc:SAML:2.0:attrname-format:unspecified" xmlns:xsi="http://www.w3.org/2001/XMLSchema-instance">::1</saml:AttributeValue></saml:Attribute></saml:AttributeStatement></saml:Assertion></samlp:Response>';
              const base64xml = Buffer.from(xml).toString("base64");
              const container = { SAMLResponse: base64xml };

              const samlConfig: SamlConfig = {
                callbackUrl: "http://localhost/saml/consume",
                entryPoint: "https://app.onelogin.com/trust/saml2/http-post/sso/371755",
                cert: "MIIC7TCCAdmgAwIBAgIQuIdqos+9yKBC4oygbhtdfzAJBgUrDgMCHQUAMBIxEDAOBgNVBAMTB1Rlc3RTVFMwHhcNMTQwNDE2MTIyMTEwWhcNMzkxMjMxMjM1OTU5WjASMRAwDgYDVQQDEwdUZXN0U1RTMIIBIjANBgkqhkiG9w0BAQEFAAOCAQ8AMIIBCgKCAQEAmhReamVYbeOWwrrAvHPvS9KKBwv4Tj7wOSGDXbNgfjhSvVyXsnpYRcuoJkvE8b9tCjFTbXCfbhnaVrpoXaWFtP1YvUIZvCJGdOOTXltMNDlNIaFmsIsomza8IyOHXe+3xHWVtxO8FG3qnteSkkVIQuAvBqpPfQtxrXCZOlbQZm7q69QIQ64JvLJfRwHN1EywMBVwbJgrV8gBdE3RITI76coSOK13OBTlGtB0kGKLDrF2JW+5mB+WnFR7GlXUj+V0R9WStBomVipJEwr6Q3fU0deKZ5lLw0+qJ0T6APInwN5TIN/AbFCHd51aaf3zEP+tZacQ9fbZqy9XBAtL2pCAJQIDAQABo0cwRTBDBgNVHQEEPDA6gBDECazhZ8Ar+ULXb0YTs5MvoRQwEjEQMA4GA1UEAxMHVGVzdFNUU4IQuIdqos+9yKBC4oygbhtdfzAJBgUrDgMCHQUAA4IBAQAioMSOU9QFw+yhVxGUNK0p/ghVsHnYdeOE3vSRhmFPsetBt8S35sI4QwnQNiuiEYqp++FabiHgePOiqq5oeY6ekJik1qbs7fgwnaQXsxxSucHvc4BU81x24aKy6jeJzxmFxo3mh6y/OI1peCMSH48iUzmhnoSulp0+oAs3gMEFI0ONbgAA/XoAHaVEsrPj10i3gkztoGdpH0DYUe9rABOJxX/3mNF+dCVJG7t7BoSlNAWlSDErKciNNax1nBskFqNWNIKzUKBIb+GVKkIB2QpATMQB6Oe7inUdT9kkZ/Q7oPBATZk+3mFsIoWr8QRFSqvToOhun7EY2/VtuiV1d932",
                validateInResponseTo,
                audience: false,
                issuer: "onesaml_login",
                wantAssertionsSigned: false,
              };
              const samlObj = new SAML(samlConfig);

              fakeClock = sinon.useFakeTimers(Date.parse("2014-06-05T12:07:07.662Z"));

              // Mock the SAML request being passed through Passport-SAML
              await samlObj.cacheProvider.saveAsync(requestId, new Date().toISOString());

              const { profile } = await samlObj.validatePostResponseAsync(container);
              assertRequired(profile, "profile must exist");
              expect(profile.nameID.startsWith("UIS/jochen-work")).to.be.true;
              const value = await samlObj.cacheProvider.getAsync(requestId);
              expect(value).to.not.exist;
            });
          });
        }
      );

      it("onelogin xml document without InResponseTo from request should fail", async () => {
        const xml =
          '<samlp:Response xmlns:saml="urn:oasis:names:tc:SAML:2.0:assertion" xmlns:samlp="urn:oasis:names:tc:SAML:2.0:protocol" ID="R689b0733bccca22a137e3654830312332940b1be" Version="2.0" IssueInstant="2014-05-28T00:16:08Z" Destination="{recipient}" InResponseTo="_a6fc46be84e1e3cf3c50"><saml:Issuer>https://app.onelogin.com/saml/metadata/371755</saml:Issuer><samlp:Status><samlp:StatusCode Value="urn:oasis:names:tc:SAML:2.0:status:Success"/></samlp:Status>' +
          '<saml:Assertion xmlns:xs="http://www.w3.org/2001/XMLSchema" xmlns:xsi="http://www.w3.org/2001/XMLSchema-instance" Version="2.0" ID="pfx3b63c7be-fe86-62fd-8cb5-16ab6273efaa" IssueInstant="2014-05-28T00:16:08Z"><saml:Issuer>https://app.onelogin.com/saml/metadata/371755</saml:Issuer><ds:Signature xmlns:ds="http://www.w3.org/2000/09/xmldsig#"><ds:SignedInfo><ds:CanonicalizationMethod Algorithm="http://www.w3.org/2001/10/xml-exc-c14n#"/><ds:SignatureMethod Algorithm="http://www.w3.org/2000/09/xmldsig#rsa-sha1"/><ds:Reference URI="#pfx3b63c7be-fe86-62fd-8cb5-16ab6273efaa"><ds:Transforms><ds:Transform Algorithm="http://www.w3.org/2000/09/xmldsig#enveloped-signature"/><ds:Transform Algorithm="http://www.w3.org/2001/10/xml-exc-c14n#"/></ds:Transforms><ds:DigestMethod Algorithm="http://www.w3.org/2000/09/xmldsig#sha1"/><ds:DigestValue>DCnPTQYBb1hKspbe6fg1U3q8xn4=</ds:DigestValue></ds:Reference></ds:SignedInfo><ds:SignatureValue>e0+aFomA0+JAY0f9tKqzIuqIVSSw7LiFUsneEDKPBWdiTz1sMdgr/2y1e9+rjaS2mRmCi/vSQLY3zTYz0hp6nJNU19+TWoXo9kHQyWT4KkeQL4Xs/gZ/AoKC20iHVKtpPps0IQ0Ml/qRoouSitt6Sf/WDz2LV/pWcH2hx5tv3xSw36hK2NQc7qw7r1mEXnvcjXReYo8rrVf7XHGGxNoRIEICUIi110uvsWemSXf0Z0dyb0FVYOWuSsQMDlzNpheADBifFO4UTfSEhFZvn8kVCGZUIwrbOhZ2d/+YEtgyuTg+qtslgfy4dwd4TvEcfuRzQTazeefprSFyiQckAXOjcw==</ds:SignatureValue><ds:KeyInfo><ds:X509Data><ds:X509Certificate>' +
          TEST_CERT +
          '</ds:X509Certificate></ds:X509Data></ds:KeyInfo></ds:Signature><saml:Subject><saml:NameID Format="urn:oasis:names:tc:SAML:2.0:nameid-format:transient">ploer@subspacesw.com</saml:NameID><saml:SubjectConfirmation Method="urn:oasis:names:tc:SAML:2.0:cm:bearer"><saml:SubjectConfirmationData NotOnOrAfter="2014-05-28T00:19:08Z" Recipient="{recipient}" InResponseTo="_a6fc46be84e1e3cf3c50"/></saml:SubjectConfirmation></saml:Subject><saml:Conditions NotBefore="2014-05-28T00:13:08Z" NotOnOrAfter="2014-05-28T00:19:08Z"><saml:AudienceRestriction><saml:Audience>{audience}</saml:Audience></saml:AudienceRestriction></saml:Conditions><saml:AuthnStatement AuthnInstant="2014-05-28T00:16:07Z" SessionNotOnOrAfter="2014-05-29T00:16:08Z" SessionIndex="_30a4af50-c82b-0131-f8b5-782bcb56fcaa"><saml:AuthnContext><saml:AuthnContextClassRef>urn:oasis:names:tc:SAML:2.0:ac:classes:PasswordProtectedTransport</saml:AuthnContextClassRef></saml:AuthnContext></saml:AuthnStatement></saml:Assertion>' +
          "</samlp:Response>";
        const base64xml = Buffer.from(xml).toString("base64");
        const container = { SAMLResponse: base64xml };

        const samlConfig: SamlConfig = {
          callbackUrl: "http://localhost/saml/consume",
          entryPoint: "https://app.onelogin.com/trust/saml2/http-post/sso/371755",
          cert: TEST_CERT,
          validateInResponseTo: ValidateInResponseTo.always,
          issuer: "onesaml_login",
        };
        const samlObj = new SAML(samlConfig);

        fakeClock = sinon.useFakeTimers(Date.parse("2014-05-28T00:13:09Z"));
        await assert.rejects(samlObj.validatePostResponseAsync(container), {
          message: "InResponseTo is not valid",
        });
      });

      it("xml document with SubjectConfirmation and missing InResponseTo from request should not be valid", async () => {
        const requestId = "_dfab47d5d46374cd4b71";
        const xml =
          '<samlp:Response ID="_f6c28a7d-9c82-4ae8-ba14-fc42c85081d3" Version="2.0" IssueInstant="2014-06-05T12:07:07.662Z" xmlns:samlp="urn:oasis:names:tc:SAML:2.0:protocol"><saml:Issuer xmlns:saml="urn:oasis:names:tc:SAML:2.0:assertion">Verizon IDP Hub</saml:Issuer><Signature xmlns="http://www.w3.org/2000/09/xmldsig#"><SignedInfo><CanonicalizationMethod Algorithm="http://www.w3.org/2001/10/xml-exc-c14n#" /><SignatureMethod Algorithm="http://www.w3.org/2000/09/xmldsig#rsa-sha1" /><Reference URI="#_f6c28a7d-9c82-4ae8-ba14-fc42c85081d3"><Transforms><Transform Algorithm="http://www.w3.org/2000/09/xmldsig#enveloped-signature" /><Transform Algorithm="http://www.w3.org/2001/10/xml-exc-c14n#"><InclusiveNamespaces PrefixList="#default samlp saml ds xs xsi" xmlns="http://www.w3.org/2001/10/xml-exc-c14n#" /></Transform></Transforms><DigestMethod Algorithm="http://www.w3.org/2000/09/xmldsig#sha1" /><DigestValue>c8xR7YMU8KAYbkV7Jx3WEBhIqso=</DigestValue></Reference></SignedInfo><SignatureValue>jPOrsXdG/YVyGrykXYUbgVK7iX+tNFjMJnOA2iFWOjjtWco9M5DT9tyUsYAag4o4oDUEJribGWhCYn6nvQ24zfW+eJYGwbxO0TSZ26J0iuhnxr+MMFmJVGjxArD70dea0kITssqCxJNKUwmTqteAQ73+qk91H9E9IDoOjMwQERoyD4sAtvfJErRrRontvg9xeQ0BFtyMzJZkwU24QqHvoHyw9/dVO8/NFPydwjaI9uZMu6/QUYKKvkbf6VUXXQUHIiZgX0GCudpB908BqWIcj0dWv8oKGGajQWp+d8Jlx/nxbUTAs8vL1f0dxW3LYCZsDExHmjRQTBhM0pQVMT+HlA==</SignatureValue><KeyInfo><X509Data><X509Certificate>MIICrjCCAZYCCQDWybyUsLVkXzANBgkqhkiG9w0BAQsFADAZMRcwFQYDVQQDFA5hY21lX3Rvb2xzLmNvbTAeFw0xNTA4MTgwODQ3MzZaFw0yNTA4MTcwODQ3MzZaMBkxFzAVBgNVBAMUDmFjbWVfdG9vbHMuY29tMIIBIjANBgkqhkiG9w0BAQEFAAOCAQ8AMIIBCgKCAQEAlyT+OzEymhaZFNfx4+HFxZbBP3egvcUgPvGa7wWCV7vyuCauLBqwO1FQqzaRDxkEihkHqmUz63D25v2QixLxXyqaFQ8TxDFKwYATtSL7x5G2Gww56H0L1XGgYdNW1akPx90P+USmVn1Wb//7AwU+TV+u4jIgKZyTaIFWdFlwBhlp4OBEHCyYwngFgMyVoCBsSmwb4if7Mi5T746J9ZMQpC+ts+kfzley59Nz55pa5fRLwu4qxFUv2oRdXAf2ZLuxB7DPQbRH82/ewZZ8N4BUGiQyAwOsHgp0sb9JJ8uEM/qhyS1dXXxjo+kxsI5HXhxp4P5R9VADuOquaLIo8ptIrQIDAQABMA0GCSqGSIb3DQEBCwUAA4IBAQBW/Y7leJnV76+6bzeqqi+buTLyWc1mASi5LVH68mdailg2WmGfKlSMLGzFkNtg8fJnfaRZ/GtxmSxhpQRHn63ZlyzqVrFcJa0qzPG21PXPHG/ny8pN+BV8fk74CIb/+YN7NvDUrV7jlsPxNT2rQk8G2fM7jsTMYvtz0MBkrZZsUzTv4rZkF/v44J/ACDirKJiE+TYArm70yQPweX6RvYHNZLSzgg4o+hoyBXo5BGQetAjmcIhC6ZOwN3iVhGjp0YpWM0pkqStPy3sIR0//LZbskWWlSRb0fX1c4632Xb+zikfec4DniYV6CxkB2U+plHpOX1rt1R+UiTEIhTSXPNt/</X509Certificate></X509Data></KeyInfo></Signature><samlp:Status><samlp:StatusCode Value="urn:oasis:names:tc:SAML:2.0:status:Success" /></samlp:Status><saml:Assertion Version="2.0" ID="_ea67f283-0afb-465a-ba78-5abe7b7f8584" IssueInstant="2014-06-05T12:07:07.663Z" xmlns:saml="urn:oasis:names:tc:SAML:2.0:assertion"><saml:Issuer>Verizon IDP Hub</saml:Issuer><saml:Subject><saml:NameID Format="urn:oasis:names:tc:SAML:1.1:nameid-format:unspecified">UIS/jochen-work</saml:NameID><saml:SubjectConfirmation><saml:SubjectConfirmationData NotBefore="2014-06-05T12:06:07.664Z" NotOnOrAfter="2014-06-05T12:10:07.664Z" /></saml:SubjectConfirmation></saml:Subject><saml:AttributeStatement><saml:Attribute Name="vz::identity" NameFormat="urn:oasis:names:tc:SAML:2.0:attrname-format:basic"><saml:AttributeValue xsi:type="urn:oasis:names:tc:SAML:2.0:attrname-format:unspecified" xmlns:xsi="http://www.w3.org/2001/XMLSchema-instance">UIS/jochen-work</saml:AttributeValue></saml:Attribute><saml:Attribute Name="vz::subjecttype" NameFormat="urn:oasis:names:tc:SAML:2.0:attrname-format:basic"><saml:AttributeValue xsi:type="urn:oasis:names:tc:SAML:2.0:attrname-format:unspecified" xmlns:xsi="http://www.w3.org/2001/XMLSchema-instance">UIS user</saml:AttributeValue></saml:Attribute><saml:Attribute Name="vz::account" NameFormat="urn:oasis:names:tc:SAML:2.0:attrname-format:basic"><saml:AttributeValue xsi:type="urn:oasis:names:tc:SAML:2.0:attrname-format:unspecified" xmlns:xsi="http://www.w3.org/2001/XMLSchema-instance">e9aba0c4-ece8-4b44-9526-d24418aa95dc</saml:AttributeValue></saml:Attribute><saml:Attribute Name="vz::org" NameFormat="urn:oasis:names:tc:SAML:2.0:attrname-format:basic"><saml:AttributeValue xsi:type="urn:oasis:names:tc:SAML:2.0:attrname-format:unspecified" xmlns:xsi="http://www.w3.org/2001/XMLSchema-instance">testorg</saml:AttributeValue></saml:Attribute><saml:Attribute Name="vz::name" NameFormat="urn:oasis:names:tc:SAML:2.0:attrname-format:basic"><saml:AttributeValue xsi:type="urn:oasis:names:tc:SAML:2.0:attrname-format:unspecified" xmlns:xsi="http://www.w3.org/2001/XMLSchema-instance">Test User</saml:AttributeValue></saml:Attribute><saml:Attribute Name="net::ip" NameFormat="urn:oasis:names:tc:SAML:2.0:attrname-format:basic"><saml:AttributeValue xsi:type="urn:oasis:names:tc:SAML:2.0:attrname-format:unspecified" xmlns:xsi="http://www.w3.org/2001/XMLSchema-instance">::1</saml:AttributeValue></saml:Attribute></saml:AttributeStatement></saml:Assertion></samlp:Response>';
        const base64xml = Buffer.from(xml).toString("base64");
        const container = { SAMLResponse: base64xml };

        const samlConfig: SamlConfig = {
          callbackUrl: "http://localhost/saml/consume",
          entryPoint: "https://app.onelogin.com/trust/saml2/http-post/sso/371755",
          cert: "MIICrjCCAZYCCQDWybyUsLVkXzANBgkqhkiG9w0BAQsFADAZMRcwFQYDVQQDFA5hY21lX3Rvb2xzLmNvbTAeFw0xNTA4MTgwODQ3MzZaFw0yNTA4MTcwODQ3MzZaMBkxFzAVBgNVBAMUDmFjbWVfdG9vbHMuY29tMIIBIjANBgkqhkiG9w0BAQEFAAOCAQ8AMIIBCgKCAQEAlyT+OzEymhaZFNfx4+HFxZbBP3egvcUgPvGa7wWCV7vyuCauLBqwO1FQqzaRDxkEihkHqmUz63D25v2QixLxXyqaFQ8TxDFKwYATtSL7x5G2Gww56H0L1XGgYdNW1akPx90P+USmVn1Wb//7AwU+TV+u4jIgKZyTaIFWdFlwBhlp4OBEHCyYwngFgMyVoCBsSmwb4if7Mi5T746J9ZMQpC+ts+kfzley59Nz55pa5fRLwu4qxFUv2oRdXAf2ZLuxB7DPQbRH82/ewZZ8N4BUGiQyAwOsHgp0sb9JJ8uEM/qhyS1dXXxjo+kxsI5HXhxp4P5R9VADuOquaLIo8ptIrQIDAQABMA0GCSqGSIb3DQEBCwUAA4IBAQBW/Y7leJnV76+6bzeqqi+buTLyWc1mASi5LVH68mdailg2WmGfKlSMLGzFkNtg8fJnfaRZ/GtxmSxhpQRHn63ZlyzqVrFcJa0qzPG21PXPHG/ny8pN+BV8fk74CIb/+YN7NvDUrV7jlsPxNT2rQk8G2fM7jsTMYvtz0MBkrZZsUzTv4rZkF/v44J/ACDirKJiE+TYArm70yQPweX6RvYHNZLSzgg4o+hoyBXo5BGQetAjmcIhC6ZOwN3iVhGjp0YpWM0pkqStPy3sIR0//LZbskWWlSRb0fX1c4632Xb+zikfec4DniYV6CxkB2U+plHpOX1rt1R+UiTEIhTSXPNt/",
          validateInResponseTo: ValidateInResponseTo.always,
          issuer: "onesaml_login",
        };
        const samlObj = new SAML(samlConfig);

        fakeClock = sinon.useFakeTimers(Date.parse("2014-06-05T12:07:07.662Z"));

        // Mock the SAML request being passed through Passport-SAML
        await samlObj.cacheProvider.saveAsync(requestId, new Date().toISOString());

        try {
          const { profile } = await samlObj.validatePostResponseAsync(container);
          expect(profile).to.not.exist;
        } catch (err: unknown) {
          expect(err).to.be.instanceOf(Error);
          expect((err as Error).message).to.eq("InResponseTo is missing from response");
        }
      });

      [ValidateInResponseTo.ifPresent, ValidateInResponseTo.never].forEach(
        (validateInResponseTo) => {
          describe(`when validateInResponseTo is set to ${validateInResponseTo}`, () => {
            it("onelogin xml document without InResponseTo should validate", async () => {
              const requestId = "_a6fc46be84e1e3cf3c50";
              const xml =
                '<samlp:Response xmlns:saml="urn:oasis:names:tc:SAML:2.0:assertion" xmlns:samlp="urn:oasis:names:tc:SAML:2.0:protocol" ID="R689b0733bccca22a137e3654830312332940b1be" Version="2.0" IssueInstant="2014-05-28T00:16:08Z" Destination="{recipient}"><saml:Issuer>https://app.onelogin.com/saml/metadata/371755</saml:Issuer><samlp:Status><samlp:StatusCode Value="urn:oasis:names:tc:SAML:2.0:status:Success"/></samlp:Status>' +
                '<saml:Assertion xmlns:xs="http://www.w3.org/2001/XMLSchema" xmlns:xsi="http://www.w3.org/2001/XMLSchema-instance" Version="2.0" ID="pfx3b63c7be-fe86-62fd-8cb5-16ab6273efaa" IssueInstant="2014-05-28T00:16:08Z"><saml:Issuer>https://app.onelogin.com/saml/metadata/371755</saml:Issuer><ds:Signature xmlns:ds="http://www.w3.org/2000/09/xmldsig#"><ds:SignedInfo><ds:CanonicalizationMethod Algorithm="http://www.w3.org/2001/10/xml-exc-c14n#"/><ds:SignatureMethod Algorithm="http://www.w3.org/2000/09/xmldsig#rsa-sha1"/><ds:Reference URI="#pfx3b63c7be-fe86-62fd-8cb5-16ab6273efaa"><ds:Transforms><ds:Transform Algorithm="http://www.w3.org/2000/09/xmldsig#enveloped-signature"/><ds:Transform Algorithm="http://www.w3.org/2001/10/xml-exc-c14n#"/></ds:Transforms><ds:DigestMethod Algorithm="http://www.w3.org/2000/09/xmldsig#sha1"/><ds:DigestValue>DCnPTQYBb1hKspbe6fg1U3q8xn4=</ds:DigestValue></ds:Reference></ds:SignedInfo><ds:SignatureValue>e0+aFomA0+JAY0f9tKqzIuqIVSSw7LiFUsneEDKPBWdiTz1sMdgr/2y1e9+rjaS2mRmCi/vSQLY3zTYz0hp6nJNU19+TWoXo9kHQyWT4KkeQL4Xs/gZ/AoKC20iHVKtpPps0IQ0Ml/qRoouSitt6Sf/WDz2LV/pWcH2hx5tv3xSw36hK2NQc7qw7r1mEXnvcjXReYo8rrVf7XHGGxNoRIEICUIi110uvsWemSXf0Z0dyb0FVYOWuSsQMDlzNpheADBifFO4UTfSEhFZvn8kVCGZUIwrbOhZ2d/+YEtgyuTg+qtslgfy4dwd4TvEcfuRzQTazeefprSFyiQckAXOjcw==</ds:SignatureValue><ds:KeyInfo><ds:X509Data><ds:X509Certificate>' +
                TEST_CERT +
                '</ds:X509Certificate></ds:X509Data></ds:KeyInfo></ds:Signature><saml:Subject><saml:NameID Format="urn:oasis:names:tc:SAML:2.0:nameid-format:transient">ploer@subspacesw.com</saml:NameID><saml:SubjectConfirmation Method="urn:oasis:names:tc:SAML:2.0:cm:bearer"><saml:SubjectConfirmationData NotOnOrAfter="2014-05-28T00:19:08Z" Recipient="{recipient}" InResponseTo="_a6fc46be84e1e3cf3c50"/></saml:SubjectConfirmation></saml:Subject><saml:Conditions NotBefore="2014-05-28T00:13:08Z" NotOnOrAfter="2014-05-28T00:19:08Z"><saml:AudienceRestriction><saml:Audience>{audience}</saml:Audience></saml:AudienceRestriction></saml:Conditions><saml:AuthnStatement AuthnInstant="2014-05-28T00:16:07Z" SessionNotOnOrAfter="2014-05-29T00:16:08Z" SessionIndex="_30a4af50-c82b-0131-f8b5-782bcb56fcaa"><saml:AuthnContext><saml:AuthnContextClassRef>urn:oasis:names:tc:SAML:2.0:ac:classes:PasswordProtectedTransport</saml:AuthnContextClassRef></saml:AuthnContext></saml:AuthnStatement></saml:Assertion>' +
                "</samlp:Response>";
              const base64xml = Buffer.from(xml).toString("base64");
              const container = { SAMLResponse: base64xml };

              const samlConfig: SamlConfig = {
                callbackUrl: "http://localhost/saml/consume",
                entryPoint: "https://app.onelogin.com/trust/saml2/http-post/sso/371755",
                cert: TEST_CERT,
                validateInResponseTo,
                audience: false,
                issuer: "onesaml_login",
                wantAssertionsSigned: false,
                wantAuthnResponseSigned: false,
              };
              const samlObj = new SAML(samlConfig);

              fakeClock = sinon.useFakeTimers(Date.parse("2014-05-28T00:13:09Z"));
              const { profile } = await samlObj.validatePostResponseAsync(container);
              assertRequired(profile, "profile must exist");
              expect(profile.nameID.startsWith("ploer")).to.be.true;
              const value = await samlObj.cacheProvider.getAsync(requestId);
              expect(value).to.not.exist;
            });

            it("xml document with SubjectConfirmation and missing InResponseTo from request should be not problematic if not validated", async () => {
              const requestId = "_dfab47d5d46374cd4b71";
              const xml =
                '<samlp:Response ID="_f6c28a7d-9c82-4ae8-ba14-fc42c85081d3" Version="2.0" IssueInstant="2014-06-05T12:07:07.662Z" xmlns:samlp="urn:oasis:names:tc:SAML:2.0:protocol"><saml:Issuer xmlns:saml="urn:oasis:names:tc:SAML:2.0:assertion">Verizon IDP Hub</saml:Issuer><Signature xmlns="http://www.w3.org/2000/09/xmldsig#"><SignedInfo><CanonicalizationMethod Algorithm="http://www.w3.org/2001/10/xml-exc-c14n#" /><SignatureMethod Algorithm="http://www.w3.org/2000/09/xmldsig#rsa-sha1" /><Reference URI="#_f6c28a7d-9c82-4ae8-ba14-fc42c85081d3"><Transforms><Transform Algorithm="http://www.w3.org/2000/09/xmldsig#enveloped-signature" /><Transform Algorithm="http://www.w3.org/2001/10/xml-exc-c14n#"><InclusiveNamespaces PrefixList="#default samlp saml ds xs xsi" xmlns="http://www.w3.org/2001/10/xml-exc-c14n#" /></Transform></Transforms><DigestMethod Algorithm="http://www.w3.org/2000/09/xmldsig#sha1" /><DigestValue>c8xR7YMU8KAYbkV7Jx3WEBhIqso=</DigestValue></Reference></SignedInfo><SignatureValue>jPOrsXdG/YVyGrykXYUbgVK7iX+tNFjMJnOA2iFWOjjtWco9M5DT9tyUsYAag4o4oDUEJribGWhCYn6nvQ24zfW+eJYGwbxO0TSZ26J0iuhnxr+MMFmJVGjxArD70dea0kITssqCxJNKUwmTqteAQ73+qk91H9E9IDoOjMwQERoyD4sAtvfJErRrRontvg9xeQ0BFtyMzJZkwU24QqHvoHyw9/dVO8/NFPydwjaI9uZMu6/QUYKKvkbf6VUXXQUHIiZgX0GCudpB908BqWIcj0dWv8oKGGajQWp+d8Jlx/nxbUTAs8vL1f0dxW3LYCZsDExHmjRQTBhM0pQVMT+HlA==</SignatureValue><KeyInfo><X509Data><X509Certificate>MIICrjCCAZYCCQDWybyUsLVkXzANBgkqhkiG9w0BAQsFADAZMRcwFQYDVQQDFA5hY21lX3Rvb2xzLmNvbTAeFw0xNTA4MTgwODQ3MzZaFw0yNTA4MTcwODQ3MzZaMBkxFzAVBgNVBAMUDmFjbWVfdG9vbHMuY29tMIIBIjANBgkqhkiG9w0BAQEFAAOCAQ8AMIIBCgKCAQEAlyT+OzEymhaZFNfx4+HFxZbBP3egvcUgPvGa7wWCV7vyuCauLBqwO1FQqzaRDxkEihkHqmUz63D25v2QixLxXyqaFQ8TxDFKwYATtSL7x5G2Gww56H0L1XGgYdNW1akPx90P+USmVn1Wb//7AwU+TV+u4jIgKZyTaIFWdFlwBhlp4OBEHCyYwngFgMyVoCBsSmwb4if7Mi5T746J9ZMQpC+ts+kfzley59Nz55pa5fRLwu4qxFUv2oRdXAf2ZLuxB7DPQbRH82/ewZZ8N4BUGiQyAwOsHgp0sb9JJ8uEM/qhyS1dXXxjo+kxsI5HXhxp4P5R9VADuOquaLIo8ptIrQIDAQABMA0GCSqGSIb3DQEBCwUAA4IBAQBW/Y7leJnV76+6bzeqqi+buTLyWc1mASi5LVH68mdailg2WmGfKlSMLGzFkNtg8fJnfaRZ/GtxmSxhpQRHn63ZlyzqVrFcJa0qzPG21PXPHG/ny8pN+BV8fk74CIb/+YN7NvDUrV7jlsPxNT2rQk8G2fM7jsTMYvtz0MBkrZZsUzTv4rZkF/v44J/ACDirKJiE+TYArm70yQPweX6RvYHNZLSzgg4o+hoyBXo5BGQetAjmcIhC6ZOwN3iVhGjp0YpWM0pkqStPy3sIR0//LZbskWWlSRb0fX1c4632Xb+zikfec4DniYV6CxkB2U+plHpOX1rt1R+UiTEIhTSXPNt/</X509Certificate></X509Data></KeyInfo></Signature><samlp:Status><samlp:StatusCode Value="urn:oasis:names:tc:SAML:2.0:status:Success" /></samlp:Status><saml:Assertion Version="2.0" ID="_ea67f283-0afb-465a-ba78-5abe7b7f8584" IssueInstant="2014-06-05T12:07:07.663Z" xmlns:saml="urn:oasis:names:tc:SAML:2.0:assertion"><saml:Issuer>Verizon IDP Hub</saml:Issuer><saml:Subject><saml:NameID Format="urn:oasis:names:tc:SAML:1.1:nameid-format:unspecified">UIS/jochen-work</saml:NameID><saml:SubjectConfirmation><saml:SubjectConfirmationData NotBefore="2014-06-05T12:06:07.664Z" NotOnOrAfter="2014-06-05T12:10:07.664Z" /></saml:SubjectConfirmation></saml:Subject><saml:AttributeStatement><saml:Attribute Name="vz::identity" NameFormat="urn:oasis:names:tc:SAML:2.0:attrname-format:basic"><saml:AttributeValue xsi:type="urn:oasis:names:tc:SAML:2.0:attrname-format:unspecified" xmlns:xsi="http://www.w3.org/2001/XMLSchema-instance">UIS/jochen-work</saml:AttributeValue></saml:Attribute><saml:Attribute Name="vz::subjecttype" NameFormat="urn:oasis:names:tc:SAML:2.0:attrname-format:basic"><saml:AttributeValue xsi:type="urn:oasis:names:tc:SAML:2.0:attrname-format:unspecified" xmlns:xsi="http://www.w3.org/2001/XMLSchema-instance">UIS user</saml:AttributeValue></saml:Attribute><saml:Attribute Name="vz::account" NameFormat="urn:oasis:names:tc:SAML:2.0:attrname-format:basic"><saml:AttributeValue xsi:type="urn:oasis:names:tc:SAML:2.0:attrname-format:unspecified" xmlns:xsi="http://www.w3.org/2001/XMLSchema-instance">e9aba0c4-ece8-4b44-9526-d24418aa95dc</saml:AttributeValue></saml:Attribute><saml:Attribute Name="vz::org" NameFormat="urn:oasis:names:tc:SAML:2.0:attrname-format:basic"><saml:AttributeValue xsi:type="urn:oasis:names:tc:SAML:2.0:attrname-format:unspecified" xmlns:xsi="http://www.w3.org/2001/XMLSchema-instance">testorg</saml:AttributeValue></saml:Attribute><saml:Attribute Name="vz::name" NameFormat="urn:oasis:names:tc:SAML:2.0:attrname-format:basic"><saml:AttributeValue xsi:type="urn:oasis:names:tc:SAML:2.0:attrname-format:unspecified" xmlns:xsi="http://www.w3.org/2001/XMLSchema-instance">Test User</saml:AttributeValue></saml:Attribute><saml:Attribute Name="net::ip" NameFormat="urn:oasis:names:tc:SAML:2.0:attrname-format:basic"><saml:AttributeValue xsi:type="urn:oasis:names:tc:SAML:2.0:attrname-format:unspecified" xmlns:xsi="http://www.w3.org/2001/XMLSchema-instance">::1</saml:AttributeValue></saml:Attribute></saml:AttributeStatement></saml:Assertion></samlp:Response>';
              const base64xml = Buffer.from(xml).toString("base64");
              const container = { SAMLResponse: base64xml };

              const samlConfig: SamlConfig = {
                callbackUrl: "http://localhost/saml/consume",
                entryPoint: "https://app.onelogin.com/trust/saml2/http-post/sso/371755",
                cert: "MIICrjCCAZYCCQDWybyUsLVkXzANBgkqhkiG9w0BAQsFADAZMRcwFQYDVQQDFA5hY21lX3Rvb2xzLmNvbTAeFw0xNTA4MTgwODQ3MzZaFw0yNTA4MTcwODQ3MzZaMBkxFzAVBgNVBAMUDmFjbWVfdG9vbHMuY29tMIIBIjANBgkqhkiG9w0BAQEFAAOCAQ8AMIIBCgKCAQEAlyT+OzEymhaZFNfx4+HFxZbBP3egvcUgPvGa7wWCV7vyuCauLBqwO1FQqzaRDxkEihkHqmUz63D25v2QixLxXyqaFQ8TxDFKwYATtSL7x5G2Gww56H0L1XGgYdNW1akPx90P+USmVn1Wb//7AwU+TV+u4jIgKZyTaIFWdFlwBhlp4OBEHCyYwngFgMyVoCBsSmwb4if7Mi5T746J9ZMQpC+ts+kfzley59Nz55pa5fRLwu4qxFUv2oRdXAf2ZLuxB7DPQbRH82/ewZZ8N4BUGiQyAwOsHgp0sb9JJ8uEM/qhyS1dXXxjo+kxsI5HXhxp4P5R9VADuOquaLIo8ptIrQIDAQABMA0GCSqGSIb3DQEBCwUAA4IBAQBW/Y7leJnV76+6bzeqqi+buTLyWc1mASi5LVH68mdailg2WmGfKlSMLGzFkNtg8fJnfaRZ/GtxmSxhpQRHn63ZlyzqVrFcJa0qzPG21PXPHG/ny8pN+BV8fk74CIb/+YN7NvDUrV7jlsPxNT2rQk8G2fM7jsTMYvtz0MBkrZZsUzTv4rZkF/v44J/ACDirKJiE+TYArm70yQPweX6RvYHNZLSzgg4o+hoyBXo5BGQetAjmcIhC6ZOwN3iVhGjp0YpWM0pkqStPy3sIR0//LZbskWWlSRb0fX1c4632Xb+zikfec4DniYV6CxkB2U+plHpOX1rt1R+UiTEIhTSXPNt/",
                validateInResponseTo,
                audience: false,
                issuer: "onesaml_login",
                wantAssertionsSigned: false,
              };
              const samlObj = new SAML(samlConfig);

              fakeClock = sinon.useFakeTimers(Date.parse("2014-06-05T12:07:07.662Z"));

              // Mock the SAML request being passed through Passport-SAML
              await samlObj.cacheProvider.saveAsync(requestId, new Date().toISOString());

              const { profile } = await samlObj.validatePostResponseAsync(container);
              assertRequired(profile, "profile must exist");
              expect(profile.nameID.startsWith("UIS/jochen-work")).to.be.true;
              const value = await samlObj.cacheProvider.getAsync(requestId);
              expect(value).to.exist;
              expect(value).to.eql("2014-06-05T12:07:07.662Z");
            });
          });
        }
      );

      it("onelogin xml document with InResponseTo not in the cache should validate", async () => {
        const requestId = "_a6fc46be84e1e3cf3c50";
        const xml =
          '<samlp:Response xmlns:saml="urn:oasis:names:tc:SAML:2.0:assertion" xmlns:samlp="urn:oasis:names:tc:SAML:2.0:protocol" ID="R689b0733bccca22a137e3654830312332940b1be" Version="2.0" IssueInstant="2014-05-28T00:16:08Z" Destination="{recipient}" InResponseTo="_a6fc46be84e1e3cf3c50"><saml:Issuer>https://app.onelogin.com/saml/metadata/371755</saml:Issuer><samlp:Status><samlp:StatusCode Value="urn:oasis:names:tc:SAML:2.0:status:Success"/></samlp:Status>' +
          '<saml:Assertion xmlns:xs="http://www.w3.org/2001/XMLSchema" xmlns:xsi="http://www.w3.org/2001/XMLSchema-instance" Version="2.0" ID="pfx3b63c7be-fe86-62fd-8cb5-16ab6273efaa" IssueInstant="2014-05-28T00:16:08Z"><saml:Issuer>https://app.onelogin.com/saml/metadata/371755</saml:Issuer><ds:Signature xmlns:ds="http://www.w3.org/2000/09/xmldsig#"><ds:SignedInfo><ds:CanonicalizationMethod Algorithm="http://www.w3.org/2001/10/xml-exc-c14n#"/><ds:SignatureMethod Algorithm="http://www.w3.org/2000/09/xmldsig#rsa-sha1"/><ds:Reference URI="#pfx3b63c7be-fe86-62fd-8cb5-16ab6273efaa"><ds:Transforms><ds:Transform Algorithm="http://www.w3.org/2000/09/xmldsig#enveloped-signature"/><ds:Transform Algorithm="http://www.w3.org/2001/10/xml-exc-c14n#"/></ds:Transforms><ds:DigestMethod Algorithm="http://www.w3.org/2000/09/xmldsig#sha1"/><ds:DigestValue>DCnPTQYBb1hKspbe6fg1U3q8xn4=</ds:DigestValue></ds:Reference></ds:SignedInfo><ds:SignatureValue>e0+aFomA0+JAY0f9tKqzIuqIVSSw7LiFUsneEDKPBWdiTz1sMdgr/2y1e9+rjaS2mRmCi/vSQLY3zTYz0hp6nJNU19+TWoXo9kHQyWT4KkeQL4Xs/gZ/AoKC20iHVKtpPps0IQ0Ml/qRoouSitt6Sf/WDz2LV/pWcH2hx5tv3xSw36hK2NQc7qw7r1mEXnvcjXReYo8rrVf7XHGGxNoRIEICUIi110uvsWemSXf0Z0dyb0FVYOWuSsQMDlzNpheADBifFO4UTfSEhFZvn8kVCGZUIwrbOhZ2d/+YEtgyuTg+qtslgfy4dwd4TvEcfuRzQTazeefprSFyiQckAXOjcw==</ds:SignatureValue><ds:KeyInfo><ds:X509Data><ds:X509Certificate>' +
          TEST_CERT +
          '</ds:X509Certificate></ds:X509Data></ds:KeyInfo></ds:Signature><saml:Subject><saml:NameID Format="urn:oasis:names:tc:SAML:2.0:nameid-format:transient">ploer@subspacesw.com</saml:NameID><saml:SubjectConfirmation Method="urn:oasis:names:tc:SAML:2.0:cm:bearer"><saml:SubjectConfirmationData NotOnOrAfter="2014-05-28T00:19:08Z" Recipient="{recipient}" InResponseTo="_a6fc46be84e1e3cf3c50"/></saml:SubjectConfirmation></saml:Subject><saml:Conditions NotBefore="2014-05-28T00:13:08Z" NotOnOrAfter="2014-05-28T00:19:08Z"><saml:AudienceRestriction><saml:Audience>{audience}</saml:Audience></saml:AudienceRestriction></saml:Conditions><saml:AuthnStatement AuthnInstant="2014-05-28T00:16:07Z" SessionNotOnOrAfter="2014-05-29T00:16:08Z" SessionIndex="_30a4af50-c82b-0131-f8b5-782bcb56fcaa"><saml:AuthnContext><saml:AuthnContextClassRef>urn:oasis:names:tc:SAML:2.0:ac:classes:PasswordProtectedTransport</saml:AuthnContextClassRef></saml:AuthnContext></saml:AuthnStatement></saml:Assertion>' +
          "</samlp:Response>";
        const base64xml = Buffer.from(xml).toString("base64");
        const container = { SAMLResponse: base64xml };

        const samlConfig: SamlConfig = {
          callbackUrl: "http://localhost/saml/consume",
          entryPoint: "https://app.onelogin.com/trust/saml2/http-post/sso/371755",
          cert: TEST_CERT,
          validateInResponseTo: ValidateInResponseTo.never,
          audience: false,
          issuer: "onesaml_login",
          wantAuthnResponseSigned: false,
        };
        const samlObj = new SAML(samlConfig);

        fakeClock = sinon.useFakeTimers(Date.parse("2014-05-28T00:13:09Z"));
        const { profile } = await samlObj.validatePostResponseAsync(container);
        assertRequired(profile, "profile must exist");
        expect(profile.nameID.startsWith("ploer")).to.be.true;
        const value = await samlObj.cacheProvider.getAsync(requestId);
        expect(value).not.to.exist;
      });

      it("xml document with multiple AttributeStatements should have all attributes present on profile", async () => {
        const requestId = "_dfab47d5d46374cd4b71";
        const xml =
          '<samlp:Response ID="_f6c28a7d-9c82-4ae8-ba14-fc42c85081d3" InResponseTo="_dfab47d5d46374cd4b71" Version="2.0" IssueInstant="2014-06-05T12:07:07.662Z" xmlns:samlp="urn:oasis:names:tc:SAML:2.0:protocol"><saml:Issuer xmlns:saml="urn:oasis:names:tc:SAML:2.0:assertion">Verizon IDP Hub</saml:Issuer><samlp:Status><samlp:StatusCode Value="urn:oasis:names:tc:SAML:2.0:status:Success"/></samlp:Status><saml:Assertion Version="2.0" ID="_ea67f283-0afb-465a-ba78-5abe7b7f8584" IssueInstant="2014-06-05T12:07:07.663Z" xmlns:saml="urn:oasis:names:tc:SAML:2.0:assertion"><saml:Issuer>Verizon IDP Hub</saml:Issuer><saml:Subject><saml:NameID Format="urn:oasis:names:tc:SAML:1.1:nameid-format:unspecified">UIS/jochen-work</saml:NameID><saml:SubjectConfirmation><saml:SubjectConfirmationData NotBefore="2014-06-05T12:06:07.664Z" NotOnOrAfter="2014-06-05T12:10:07.664Z" InResponseTo="_dfab47d5d46374cd4b71"/></saml:SubjectConfirmation></saml:Subject><saml:AttributeStatement><saml:Attribute Name="vz::identity" NameFormat="urn:oasis:names:tc:SAML:2.0:attrname-format:basic"><saml:AttributeValue xsi:type="urn:oasis:names:tc:SAML:2.0:attrname-format:unspecified" xmlns:xsi="http://www.w3.org/2001/XMLSchema-instance">UIS/jochen-work</saml:AttributeValue></saml:Attribute></saml:AttributeStatement><saml:AttributeStatement><saml:Attribute Name="vz::subjecttype" NameFormat="urn:oasis:names:tc:SAML:2.0:attrname-format:basic"><saml:AttributeValue xsi:type="urn:oasis:names:tc:SAML:2.0:attrname-format:unspecified" xmlns:xsi="http://www.w3.org/2001/XMLSchema-instance">UIS user</saml:AttributeValue></saml:Attribute></saml:AttributeStatement><saml:AttributeStatement><saml:Attribute Name="vz::account" NameFormat="urn:oasis:names:tc:SAML:2.0:attrname-format:basic"><saml:AttributeValue xsi:type="urn:oasis:names:tc:SAML:2.0:attrname-format:unspecified" xmlns:xsi="http://www.w3.org/2001/XMLSchema-instance">e9aba0c4-ece8-4b44-9526-d24418aa95dc</saml:AttributeValue></saml:Attribute></saml:AttributeStatement><saml:AttributeStatement><saml:Attribute Name="vz::org" NameFormat="urn:oasis:names:tc:SAML:2.0:attrname-format:basic"><saml:AttributeValue xsi:type="urn:oasis:names:tc:SAML:2.0:attrname-format:unspecified" xmlns:xsi="http://www.w3.org/2001/XMLSchema-instance">testorg</saml:AttributeValue></saml:Attribute></saml:AttributeStatement><saml:AttributeStatement><saml:Attribute Name="vz::name" NameFormat="urn:oasis:names:tc:SAML:2.0:attrname-format:basic"><saml:AttributeValue xsi:type="urn:oasis:names:tc:SAML:2.0:attrname-format:unspecified" xmlns:xsi="http://www.w3.org/2001/XMLSchema-instance">Test User</saml:AttributeValue></saml:Attribute></saml:AttributeStatement><saml:AttributeStatement><saml:Attribute Name="net::ip" NameFormat="urn:oasis:names:tc:SAML:2.0:attrname-format:basic"><saml:AttributeValue xsi:type="urn:oasis:names:tc:SAML:2.0:attrname-format:unspecified" xmlns:xsi="http://www.w3.org/2001/XMLSchema-instance">::1</saml:AttributeValue></saml:Attribute></saml:AttributeStatement></saml:Assertion><Signature xmlns="http://www.w3.org/2000/09/xmldsig#"><SignedInfo><CanonicalizationMethod Algorithm="http://www.w3.org/2001/10/xml-exc-c14n#"/><SignatureMethod Algorithm="http://www.w3.org/2000/09/xmldsig#rsa-sha1"/><Reference URI="#_f6c28a7d-9c82-4ae8-ba14-fc42c85081d3"><Transforms><Transform Algorithm="http://www.w3.org/2000/09/xmldsig#enveloped-signature"/><Transform Algorithm="http://www.w3.org/2001/10/xml-exc-c14n#"/></Transforms><DigestMethod Algorithm="http://www.w3.org/2000/09/xmldsig#sha1"/><DigestValue>qD+sVCaEdy1dTJoUQdo6o+tYsuU=</DigestValue></Reference></SignedInfo><SignatureValue>aLl+1yT7zdT4WnRXKh9cx7WWZnUi/NoxMJWhXP5d+Zu9A4/fjKApSywimU0MTTQxYpvZLjOZPsSwmvc1boJOlXveDsL7A3YWi/f7/zqlVWOfXLE8TVLqUE4jtLsJHFWIJXmh8CI0loqQNf6QcYi9BwCK82FhhXC+qWA5WCZIIWUUMxjxnPbunQ7mninEeW568wqyhb9pLV8QkThzZrZINCqxNvWyGuK/XGPx7ciD6ywbBkdOjlDbwRMaKQ9YeCzZGGzJwOe/NuCXj+oUyzfmzUCobIIR0HYLc4B5UplL7XIKQzpOA2lDDsLe6ZzdTv1qjxSm+dlVfo24onmiPlQUgA==</SignatureValue></Signature></samlp:Response>';
        const base64xml = Buffer.from(xml).toString("base64");
        const container = { SAMLResponse: base64xml };

        const samlConfig: SamlConfig = {
          callbackUrl: "http://localhost/saml/consume",
          entryPoint: "https://app.onelogin.com/trust/saml2/http-post/sso/371755",
          cert: "MIIDtTCCAp2gAwIBAgIJAKg4VeVcIDz1MA0GCSqGSIb3DQEBBQUAMEUxCzAJBgNVBAYTAlVTMRMwEQYDVQQIEwpTb21lLVN0YXRlMSEwHwYDVQQKExhJbnRlcm5ldCBXaWRnaXRzIFB0eSBMdGQwHhcNMTUwODEzMDE1NDIwWhcNMTUwOTEyMDE1NDIwWjBFMQswCQYDVQQGEwJVUzETMBEGA1UECBMKU29tZS1TdGF0ZTEhMB8GA1UEChMYSW50ZXJuZXQgV2lkZ2l0cyBQdHkgTHRkMIIBIjANBgkqhkiG9w0BAQEFAAOCAQ8AMIIBCgKCAQEAxG3ouM7U+fXbJt69X1H6d4UNg/uRr06pFuU9RkfIwNC+yaXyptqB3ynXKsL7BFt4DCd0fflRvJAx3feJIDp16wN9GDVHcufWMYPhh2j5HcTW/j9JoIJzGhJyvO00YKBt+hHy83iN1SdChKv5y0iSyiPP5GnqFw+ayyHoM6hSO0PqBou1Xb0ZSIE+DHosBnvVna5w2AiPY4xrJl9yZHZ4Q7DfMiYTgstjETio4bX+6oLiBnYktn7DjdEslqhffVme4PuBxNojI+uCeg/sn4QVLd/iogMJfDWNuLD8326Mi/FE9cCRvFlvAiMSaebMI3zPaySsxTK7Zgj5TpEbmbHI9wIDAQABo4GnMIGkMB0GA1UdDgQWBBSVGgvoW4MhMuzBGce29PY8vSzHFzB1BgNVHSMEbjBsgBSVGgvoW4MhMuzBGce29PY8vSzHF6FJpEcwRTELMAkGA1UEBhMCVVMxEzARBgNVBAgTClNvbWUtU3RhdGUxITAfBgNVBAoTGEludGVybmV0IFdpZGdpdHMgUHR5IEx0ZIIJAKg4VeVcIDz1MAwGA1UdEwQFMAMBAf8wDQYJKoZIhvcNAQEFBQADggEBAJu1rqs+anD74dbdwgd3CnqnQsQDJiEXmBhG2leaGt3ve9b/9gKaJg2pyb2NyppDe1uLqh6nNXDuzg1oNZrPz5pJL/eCXPl7FhxhMUi04TtLf8LeNTCIWYZiFuO4pmhohHcv8kRvYR1+6SkLTC8j/TZerm7qvesSiTQFNapa1eNdVQ8nFwVkEtWl+JzKEM1BlRcn42sjJkijeFp7DpI7pU+PnYeiaXpRv5pJo8ogM1iFxN+SnfEs0EuQ7fhKIG9aHKi7bKZ7L6SyX7MDIGLeulEU6lf5D9BfXNmcMambiS0pXhL2QXajt96UBq8FT2KNXY8XNtR4y6MyyCzhaiZZcc8=",
          validateInResponseTo: ValidateInResponseTo.always,
          audience: false,
          issuer: "onesaml_login",
          wantAssertionsSigned: false,
        };
        const samlObj = new SAML(samlConfig);

        fakeClock = sinon.useFakeTimers(Date.parse("2014-06-05T12:07:07.662Z"));

        // Mock the SAML request being passed through Passport-SAML
        await samlObj.cacheProvider.saveAsync(requestId, new Date().toISOString());

        const { profile } = await samlObj.validatePostResponseAsync(container);
        assertRequired(profile, "profile must exist");
        expect(profile.nameID.startsWith("UIS/jochen-work")).to.be.true;
        expect(profile["vz::identity"] as string).to.equal("UIS/jochen-work");
        expect(profile["vz::subjecttype"] as string).to.equal("UIS user");
        expect(profile["vz::account"] as string).to.equal("e9aba0c4-ece8-4b44-9526-d24418aa95dc");
        expect(profile["vz::org"] as string).to.equal("testorg");
        expect(profile["vz::name"] as string).to.equal("Test User");
        expect(profile["net::ip"] as string).to.equal("::1");
        const value = await samlObj.cacheProvider.getAsync(requestId);
        expect(value).to.not.exist;
      });
    });

    describe("assertion condition checks /", function () {
      const samlConfig: SamlConfig = {
        callbackUrl: "http://localhost/saml/consume",
        entryPoint: "https://app.onelogin.com/trust/saml2/http-post/sso/371755",
        cert: TEST_CERT,
        audience: false,
        issuer: "onesaml_login",
        wantAssertionsSigned: false,
        wantAuthnResponseSigned: false,
      };
      let fakeClock: sinon.SinonFakeTimers;

      beforeEach(function () {
        fakeClock = sinon.useFakeTimers(Date.parse("2014-05-28T00:13:09Z"));
      });

      afterEach(function () {
        fakeClock.restore();
      });

      it("onelogin xml document with current time after NotBefore time should validate", async () => {
        const xml =
          '<samlp:Response xmlns:saml="urn:oasis:names:tc:SAML:2.0:assertion" xmlns:samlp="urn:oasis:names:tc:SAML:2.0:protocol" ID="R689b0733bccca22a137e3654830312332940b1be" Version="2.0" IssueInstant="2014-05-28T00:16:08Z" Destination="{recipient}" InResponseTo="_a6fc46be84e1e3cf3c50"><saml:Issuer>https://app.onelogin.com/saml/metadata/371755</saml:Issuer><samlp:Status><samlp:StatusCode Value="urn:oasis:names:tc:SAML:2.0:status:Success"/></samlp:Status>' +
          '<saml:Assertion xmlns:xs="http://www.w3.org/2001/XMLSchema" xmlns:xsi="http://www.w3.org/2001/XMLSchema-instance" Version="2.0" ID="pfx3b63c7be-fe86-62fd-8cb5-16ab6273efaa" IssueInstant="2014-05-28T00:16:08Z"><saml:Issuer>https://app.onelogin.com/saml/metadata/371755</saml:Issuer><ds:Signature xmlns:ds="http://www.w3.org/2000/09/xmldsig#"><ds:SignedInfo><ds:CanonicalizationMethod Algorithm="http://www.w3.org/2001/10/xml-exc-c14n#"/><ds:SignatureMethod Algorithm="http://www.w3.org/2000/09/xmldsig#rsa-sha1"/><ds:Reference URI="#pfx3b63c7be-fe86-62fd-8cb5-16ab6273efaa"><ds:Transforms><ds:Transform Algorithm="http://www.w3.org/2000/09/xmldsig#enveloped-signature"/><ds:Transform Algorithm="http://www.w3.org/2001/10/xml-exc-c14n#"/></ds:Transforms><ds:DigestMethod Algorithm="http://www.w3.org/2000/09/xmldsig#sha1"/><ds:DigestValue>DCnPTQYBb1hKspbe6fg1U3q8xn4=</ds:DigestValue></ds:Reference></ds:SignedInfo><ds:SignatureValue>e0+aFomA0+JAY0f9tKqzIuqIVSSw7LiFUsneEDKPBWdiTz1sMdgr/2y1e9+rjaS2mRmCi/vSQLY3zTYz0hp6nJNU19+TWoXo9kHQyWT4KkeQL4Xs/gZ/AoKC20iHVKtpPps0IQ0Ml/qRoouSitt6Sf/WDz2LV/pWcH2hx5tv3xSw36hK2NQc7qw7r1mEXnvcjXReYo8rrVf7XHGGxNoRIEICUIi110uvsWemSXf0Z0dyb0FVYOWuSsQMDlzNpheADBifFO4UTfSEhFZvn8kVCGZUIwrbOhZ2d/+YEtgyuTg+qtslgfy4dwd4TvEcfuRzQTazeefprSFyiQckAXOjcw==</ds:SignatureValue><ds:KeyInfo><ds:X509Data><ds:X509Certificate>' +
          TEST_CERT +
          '</ds:X509Certificate></ds:X509Data></ds:KeyInfo></ds:Signature><saml:Subject><saml:NameID Format="urn:oasis:names:tc:SAML:2.0:nameid-format:transient">ploer@subspacesw.com</saml:NameID><saml:SubjectConfirmation Method="urn:oasis:names:tc:SAML:2.0:cm:bearer"><saml:SubjectConfirmationData NotOnOrAfter="2014-05-28T00:19:08Z" Recipient="{recipient}" InResponseTo="_a6fc46be84e1e3cf3c50"/></saml:SubjectConfirmation></saml:Subject><saml:Conditions NotBefore="2014-05-28T00:13:08Z" NotOnOrAfter="2014-05-28T00:19:08Z"><saml:AudienceRestriction><saml:Audience>{audience}</saml:Audience></saml:AudienceRestriction></saml:Conditions><saml:AuthnStatement AuthnInstant="2014-05-28T00:16:07Z" SessionNotOnOrAfter="2014-05-29T00:16:08Z" SessionIndex="_30a4af50-c82b-0131-f8b5-782bcb56fcaa"><saml:AuthnContext><saml:AuthnContextClassRef>urn:oasis:names:tc:SAML:2.0:ac:classes:PasswordProtectedTransport</saml:AuthnContextClassRef></saml:AuthnContext></saml:AuthnStatement></saml:Assertion>' +
          "</samlp:Response>";
        const base64xml = Buffer.from(xml).toString("base64");
        const container = { SAMLResponse: base64xml };
        const samlObj = new SAML(samlConfig);

        // Fake the current date to be within the valid time range
        fakeClock.restore();
        fakeClock = sinon.useFakeTimers(Date.parse("2014-05-28T00:13:09Z"));

        const { profile } = await samlObj.validatePostResponseAsync(container);
        assertRequired(profile, "profile must exist");
        expect(profile.nameID.startsWith("ploer")).to.be.true;
      });

      it("onelogin xml document with current time equal to NotBefore (plus default clock skew)  time should validate", async () => {
        const xml =
          '<samlp:Response xmlns:saml="urn:oasis:names:tc:SAML:2.0:assertion" xmlns:samlp="urn:oasis:names:tc:SAML:2.0:protocol" ID="R689b0733bccca22a137e3654830312332940b1be" Version="2.0" IssueInstant="2014-05-28T00:16:08Z" Destination="{recipient}" InResponseTo="_a6fc46be84e1e3cf3c50"><saml:Issuer>https://app.onelogin.com/saml/metadata/371755</saml:Issuer><samlp:Status><samlp:StatusCode Value="urn:oasis:names:tc:SAML:2.0:status:Success"/></samlp:Status>' +
          '<saml:Assertion xmlns:xs="http://www.w3.org/2001/XMLSchema" xmlns:xsi="http://www.w3.org/2001/XMLSchema-instance" Version="2.0" ID="pfx3b63c7be-fe86-62fd-8cb5-16ab6273efaa" IssueInstant="2014-05-28T00:16:08Z"><saml:Issuer>https://app.onelogin.com/saml/metadata/371755</saml:Issuer><ds:Signature xmlns:ds="http://www.w3.org/2000/09/xmldsig#"><ds:SignedInfo><ds:CanonicalizationMethod Algorithm="http://www.w3.org/2001/10/xml-exc-c14n#"/><ds:SignatureMethod Algorithm="http://www.w3.org/2000/09/xmldsig#rsa-sha1"/><ds:Reference URI="#pfx3b63c7be-fe86-62fd-8cb5-16ab6273efaa"><ds:Transforms><ds:Transform Algorithm="http://www.w3.org/2000/09/xmldsig#enveloped-signature"/><ds:Transform Algorithm="http://www.w3.org/2001/10/xml-exc-c14n#"/></ds:Transforms><ds:DigestMethod Algorithm="http://www.w3.org/2000/09/xmldsig#sha1"/><ds:DigestValue>DCnPTQYBb1hKspbe6fg1U3q8xn4=</ds:DigestValue></ds:Reference></ds:SignedInfo><ds:SignatureValue>e0+aFomA0+JAY0f9tKqzIuqIVSSw7LiFUsneEDKPBWdiTz1sMdgr/2y1e9+rjaS2mRmCi/vSQLY3zTYz0hp6nJNU19+TWoXo9kHQyWT4KkeQL4Xs/gZ/AoKC20iHVKtpPps0IQ0Ml/qRoouSitt6Sf/WDz2LV/pWcH2hx5tv3xSw36hK2NQc7qw7r1mEXnvcjXReYo8rrVf7XHGGxNoRIEICUIi110uvsWemSXf0Z0dyb0FVYOWuSsQMDlzNpheADBifFO4UTfSEhFZvn8kVCGZUIwrbOhZ2d/+YEtgyuTg+qtslgfy4dwd4TvEcfuRzQTazeefprSFyiQckAXOjcw==</ds:SignatureValue><ds:KeyInfo><ds:X509Data><ds:X509Certificate>' +
          TEST_CERT +
          '</ds:X509Certificate></ds:X509Data></ds:KeyInfo></ds:Signature><saml:Subject><saml:NameID Format="urn:oasis:names:tc:SAML:2.0:nameid-format:transient">ploer@subspacesw.com</saml:NameID><saml:SubjectConfirmation Method="urn:oasis:names:tc:SAML:2.0:cm:bearer"><saml:SubjectConfirmationData NotOnOrAfter="2014-05-28T00:19:08Z" Recipient="{recipient}" InResponseTo="_a6fc46be84e1e3cf3c50"/></saml:SubjectConfirmation></saml:Subject><saml:Conditions NotBefore="2014-05-28T00:13:08Z" NotOnOrAfter="2014-05-28T00:19:08Z"><saml:AudienceRestriction><saml:Audience>{audience}</saml:Audience></saml:AudienceRestriction></saml:Conditions><saml:AuthnStatement AuthnInstant="2014-05-28T00:16:07Z" SessionNotOnOrAfter="2014-05-29T00:16:08Z" SessionIndex="_30a4af50-c82b-0131-f8b5-782bcb56fcaa"><saml:AuthnContext><saml:AuthnContextClassRef>urn:oasis:names:tc:SAML:2.0:ac:classes:PasswordProtectedTransport</saml:AuthnContextClassRef></saml:AuthnContext></saml:AuthnStatement></saml:Assertion>' +
          "</samlp:Response>";
        const base64xml = Buffer.from(xml).toString("base64");
        const container = { SAMLResponse: base64xml };
        const samlObj = new SAML(samlConfig);

        // Fake the current date to be within the valid time range
        fakeClock.restore();
        fakeClock = sinon.useFakeTimers(Date.parse("2014-05-28T00:13:08Z"));

        const { profile } = await samlObj.validatePostResponseAsync(container);
        assertRequired(profile, "profile must exist");
        expect(profile.nameID.startsWith("ploer")).to.be.true;
      });

      it("onelogin xml document with current time before NotBefore time should fail", async () => {
        const xml =
          '<samlp:Response xmlns:saml="urn:oasis:names:tc:SAML:2.0:assertion" xmlns:samlp="urn:oasis:names:tc:SAML:2.0:protocol" ID="R689b0733bccca22a137e3654830312332940b1be" Version="2.0" IssueInstant="2014-05-28T00:16:08Z" Destination="{recipient}" InResponseTo="_a6fc46be84e1e3cf3c50"><saml:Issuer>https://app.onelogin.com/saml/metadata/371755</saml:Issuer><samlp:Status><samlp:StatusCode Value="urn:oasis:names:tc:SAML:2.0:status:Success"/></samlp:Status>' +
          '<saml:Assertion xmlns:xs="http://www.w3.org/2001/XMLSchema" xmlns:xsi="http://www.w3.org/2001/XMLSchema-instance" Version="2.0" ID="pfx3b63c7be-fe86-62fd-8cb5-16ab6273efaa" IssueInstant="2014-05-28T00:16:08Z"><saml:Issuer>https://app.onelogin.com/saml/metadata/371755</saml:Issuer><ds:Signature xmlns:ds="http://www.w3.org/2000/09/xmldsig#"><ds:SignedInfo><ds:CanonicalizationMethod Algorithm="http://www.w3.org/2001/10/xml-exc-c14n#"/><ds:SignatureMethod Algorithm="http://www.w3.org/2000/09/xmldsig#rsa-sha1"/><ds:Reference URI="#pfx3b63c7be-fe86-62fd-8cb5-16ab6273efaa"><ds:Transforms><ds:Transform Algorithm="http://www.w3.org/2000/09/xmldsig#enveloped-signature"/><ds:Transform Algorithm="http://www.w3.org/2001/10/xml-exc-c14n#"/></ds:Transforms><ds:DigestMethod Algorithm="http://www.w3.org/2000/09/xmldsig#sha1"/><ds:DigestValue>DCnPTQYBb1hKspbe6fg1U3q8xn4=</ds:DigestValue></ds:Reference></ds:SignedInfo><ds:SignatureValue>e0+aFomA0+JAY0f9tKqzIuqIVSSw7LiFUsneEDKPBWdiTz1sMdgr/2y1e9+rjaS2mRmCi/vSQLY3zTYz0hp6nJNU19+TWoXo9kHQyWT4KkeQL4Xs/gZ/AoKC20iHVKtpPps0IQ0Ml/qRoouSitt6Sf/WDz2LV/pWcH2hx5tv3xSw36hK2NQc7qw7r1mEXnvcjXReYo8rrVf7XHGGxNoRIEICUIi110uvsWemSXf0Z0dyb0FVYOWuSsQMDlzNpheADBifFO4UTfSEhFZvn8kVCGZUIwrbOhZ2d/+YEtgyuTg+qtslgfy4dwd4TvEcfuRzQTazeefprSFyiQckAXOjcw==</ds:SignatureValue><ds:KeyInfo><ds:X509Data><ds:X509Certificate>' +
          TEST_CERT +
          '</ds:X509Certificate></ds:X509Data></ds:KeyInfo></ds:Signature><saml:Subject><saml:NameID Format="urn:oasis:names:tc:SAML:2.0:nameid-format:transient">ploer@subspacesw.com</saml:NameID><saml:SubjectConfirmation Method="urn:oasis:names:tc:SAML:2.0:cm:bearer"><saml:SubjectConfirmationData NotOnOrAfter="2014-05-28T00:19:08Z" Recipient="{recipient}" InResponseTo="_a6fc46be84e1e3cf3c50"/></saml:SubjectConfirmation></saml:Subject><saml:Conditions NotBefore="2014-05-28T00:13:08Z" NotOnOrAfter="2014-05-28T00:19:08Z"><saml:AudienceRestriction><saml:Audience>{audience}</saml:Audience></saml:AudienceRestriction></saml:Conditions><saml:AuthnStatement AuthnInstant="2014-05-28T00:16:07Z" SessionNotOnOrAfter="2014-05-29T00:16:08Z" SessionIndex="_30a4af50-c82b-0131-f8b5-782bcb56fcaa"><saml:AuthnContext><saml:AuthnContextClassRef>urn:oasis:names:tc:SAML:2.0:ac:classes:PasswordProtectedTransport</saml:AuthnContextClassRef></saml:AuthnContext></saml:AuthnStatement></saml:Assertion>' +
          "</samlp:Response>";
        const base64xml = Buffer.from(xml).toString("base64");
        const container = { SAMLResponse: base64xml };
        const samlObj = new SAML(samlConfig);

        // Fake the current date to be after the valid time range
        fakeClock.restore();
        fakeClock = sinon.useFakeTimers(Date.parse("2014-05-28T00:13:07Z"));
        await assert.rejects(samlObj.validatePostResponseAsync(container), {
          message: "SAML assertion not yet valid",
        });
      });

      it("onelogin xml document with corrupted NotBefore time should fail", async () => {
        const unsignedXml =
          '<samlp:Response xmlns:saml="urn:oasis:names:tc:SAML:2.0:assertion" xmlns:samlp="urn:oasis:names:tc:SAML:2.0:protocol" ID="R689b0733bccca22a137e3654830312332940b1be" Version="2.0" IssueInstant="2014-05-28T00:16:08Z" Destination="{recipient}" InResponseTo="_a6fc46be84e1e3cf3c50"><saml:Issuer>https://app.onelogin.com/saml/metadata/371755</saml:Issuer><samlp:Status><samlp:StatusCode Value="urn:oasis:names:tc:SAML:2.0:status:Success"/></samlp:Status>' +
          '<saml:Assertion xmlns:xs="http://www.w3.org/2001/XMLSchema" xmlns:xsi="http://www.w3.org/2001/XMLSchema-instance" Version="2.0" ID="pfx3b63c7be-fe86-62fd-8cb5-16ab6273efaa" IssueInstant="2014-05-28T00:16:08Z"><saml:Issuer>https://app.onelogin.com/saml/metadata/371755</saml:Issuer><saml:Subject><saml:NameID Format="urn:oasis:names:tc:SAML:2.0:nameid-format:transient">ploer@subspacesw.com</saml:NameID><saml:SubjectConfirmation Method="urn:oasis:names:tc:SAML:2.0:cm:bearer">' +
          '<saml:SubjectConfirmationData NotOnOrAfter="2014-05-28T00:19:08Z" Recipient="{recipient}" InResponseTo="_a6fc46be84e1e3cf3c50"/></saml:SubjectConfirmation></saml:Subject><saml:Conditions NotBefore="INVALID-DATE" NotOnOrAfter="2014-05-28T00:19:08Z"><saml:AudienceRestriction><saml:Audience>{audience}</saml:Audience></saml:AudienceRestriction></saml:Conditions><saml:AuthnStatement AuthnInstant="2014-05-28T00:16:07Z" SessionNotOnOrAfter="2014-05-29T00:16:08Z" SessionIndex="_30a4af50-c82b-0131-f8b5-782bcb56fcaa"><saml:AuthnContext><saml:AuthnContextClassRef>urn:oasis:names:tc:SAML:2.0:ac:classes:PasswordProtectedTransport</saml:AuthnContextClassRef></saml:AuthnContext></saml:AuthnStatement></saml:Assertion>' +
          "</samlp:Response>";

        const signingKey = fs.readFileSync(__dirname + "/static/key.pem");
        const signingCert = fs.readFileSync(__dirname + "/static/cert.pem", "utf-8");
        const signedXml = signXmlResponse(unsignedXml, { privateKey: signingKey });

        const base64xml = Buffer.from(signedXml).toString("base64");
        const container = { SAMLResponse: base64xml };
        const samlObj = new SAML({ ...samlConfig, cert: signingCert });

        fakeClock.restore();
        fakeClock = sinon.useFakeTimers(Date.parse("2014-05-28T00:13:07Z"));
        await assert.rejects(samlObj.validatePostResponseAsync(container), {
          message: "Error parsing NotBefore: 'INVALID-DATE' is not a valid date",
        });
      });

      it("onelogin xml document with current time equal to NotOnOrAfter (minus default clock skew) time should fail", async () => {
        const xml =
          '<samlp:Response xmlns:saml="urn:oasis:names:tc:SAML:2.0:assertion" xmlns:samlp="urn:oasis:names:tc:SAML:2.0:protocol" ID="R689b0733bccca22a137e3654830312332940b1be" Version="2.0" IssueInstant="2014-05-28T00:16:08Z" Destination="{recipient}" InResponseTo="_a6fc46be84e1e3cf3c50"><saml:Issuer>https://app.onelogin.com/saml/metadata/371755</saml:Issuer><samlp:Status><samlp:StatusCode Value="urn:oasis:names:tc:SAML:2.0:status:Success"/></samlp:Status>' +
          '<saml:Assertion xmlns:xs="http://www.w3.org/2001/XMLSchema" xmlns:xsi="http://www.w3.org/2001/XMLSchema-instance" Version="2.0" ID="pfx3b63c7be-fe86-62fd-8cb5-16ab6273efaa" IssueInstant="2014-05-28T00:16:08Z"><saml:Issuer>https://app.onelogin.com/saml/metadata/371755</saml:Issuer><ds:Signature xmlns:ds="http://www.w3.org/2000/09/xmldsig#"><ds:SignedInfo><ds:CanonicalizationMethod Algorithm="http://www.w3.org/2001/10/xml-exc-c14n#"/><ds:SignatureMethod Algorithm="http://www.w3.org/2000/09/xmldsig#rsa-sha1"/><ds:Reference URI="#pfx3b63c7be-fe86-62fd-8cb5-16ab6273efaa"><ds:Transforms><ds:Transform Algorithm="http://www.w3.org/2000/09/xmldsig#enveloped-signature"/><ds:Transform Algorithm="http://www.w3.org/2001/10/xml-exc-c14n#"/></ds:Transforms><ds:DigestMethod Algorithm="http://www.w3.org/2000/09/xmldsig#sha1"/><ds:DigestValue>DCnPTQYBb1hKspbe6fg1U3q8xn4=</ds:DigestValue></ds:Reference></ds:SignedInfo><ds:SignatureValue>e0+aFomA0+JAY0f9tKqzIuqIVSSw7LiFUsneEDKPBWdiTz1sMdgr/2y1e9+rjaS2mRmCi/vSQLY3zTYz0hp6nJNU19+TWoXo9kHQyWT4KkeQL4Xs/gZ/AoKC20iHVKtpPps0IQ0Ml/qRoouSitt6Sf/WDz2LV/pWcH2hx5tv3xSw36hK2NQc7qw7r1mEXnvcjXReYo8rrVf7XHGGxNoRIEICUIi110uvsWemSXf0Z0dyb0FVYOWuSsQMDlzNpheADBifFO4UTfSEhFZvn8kVCGZUIwrbOhZ2d/+YEtgyuTg+qtslgfy4dwd4TvEcfuRzQTazeefprSFyiQckAXOjcw==</ds:SignatureValue><ds:KeyInfo><ds:X509Data><ds:X509Certificate>' +
          TEST_CERT +
          '</ds:X509Certificate></ds:X509Data></ds:KeyInfo></ds:Signature><saml:Subject><saml:NameID Format="urn:oasis:names:tc:SAML:2.0:nameid-format:transient">ploer@subspacesw.com</saml:NameID><saml:SubjectConfirmation Method="urn:oasis:names:tc:SAML:2.0:cm:bearer"><saml:SubjectConfirmationData NotOnOrAfter="2014-05-28T00:19:08Z" Recipient="{recipient}" InResponseTo="_a6fc46be84e1e3cf3c50"/></saml:SubjectConfirmation></saml:Subject><saml:Conditions NotBefore="2014-05-28T00:13:08Z" NotOnOrAfter="2014-05-28T00:19:08Z"><saml:AudienceRestriction><saml:Audience>{audience}</saml:Audience></saml:AudienceRestriction></saml:Conditions><saml:AuthnStatement AuthnInstant="2014-05-28T00:16:07Z" SessionNotOnOrAfter="2014-05-29T00:16:08Z" SessionIndex="_30a4af50-c82b-0131-f8b5-782bcb56fcaa"><saml:AuthnContext><saml:AuthnContextClassRef>urn:oasis:names:tc:SAML:2.0:ac:classes:PasswordProtectedTransport</saml:AuthnContextClassRef></saml:AuthnContext></saml:AuthnStatement></saml:Assertion>' +
          "</samlp:Response>";
        const base64xml = Buffer.from(xml).toString("base64");
        const container = { SAMLResponse: base64xml };
        const samlObj = new SAML(samlConfig);

        // Fake the current date to be after the valid time range
        fakeClock.restore();
        fakeClock = sinon.useFakeTimers(Date.parse("2014-05-28T00:19:08Z"));
        await assert.rejects(samlObj.validatePostResponseAsync(container), {
          message: "SAML assertion expired: clocks skewed too much",
        });
      });

      it("onelogin xml document with current time after NotOnOrAfter time (minus default clock skew) should fail", async () => {
        const xml =
          '<samlp:Response xmlns:saml="urn:oasis:names:tc:SAML:2.0:assertion" xmlns:samlp="urn:oasis:names:tc:SAML:2.0:protocol" ID="R689b0733bccca22a137e3654830312332940b1be" Version="2.0" IssueInstant="2014-05-28T00:16:08Z" Destination="{recipient}" InResponseTo="_a6fc46be84e1e3cf3c50"><saml:Issuer>https://app.onelogin.com/saml/metadata/371755</saml:Issuer><samlp:Status><samlp:StatusCode Value="urn:oasis:names:tc:SAML:2.0:status:Success"/></samlp:Status>' +
          '<saml:Assertion xmlns:xs="http://www.w3.org/2001/XMLSchema" xmlns:xsi="http://www.w3.org/2001/XMLSchema-instance" Version="2.0" ID="pfx3b63c7be-fe86-62fd-8cb5-16ab6273efaa" IssueInstant="2014-05-28T00:16:08Z"><saml:Issuer>https://app.onelogin.com/saml/metadata/371755</saml:Issuer><ds:Signature xmlns:ds="http://www.w3.org/2000/09/xmldsig#"><ds:SignedInfo><ds:CanonicalizationMethod Algorithm="http://www.w3.org/2001/10/xml-exc-c14n#"/><ds:SignatureMethod Algorithm="http://www.w3.org/2000/09/xmldsig#rsa-sha1"/><ds:Reference URI="#pfx3b63c7be-fe86-62fd-8cb5-16ab6273efaa"><ds:Transforms><ds:Transform Algorithm="http://www.w3.org/2000/09/xmldsig#enveloped-signature"/><ds:Transform Algorithm="http://www.w3.org/2001/10/xml-exc-c14n#"/></ds:Transforms><ds:DigestMethod Algorithm="http://www.w3.org/2000/09/xmldsig#sha1"/><ds:DigestValue>DCnPTQYBb1hKspbe6fg1U3q8xn4=</ds:DigestValue></ds:Reference></ds:SignedInfo><ds:SignatureValue>e0+aFomA0+JAY0f9tKqzIuqIVSSw7LiFUsneEDKPBWdiTz1sMdgr/2y1e9+rjaS2mRmCi/vSQLY3zTYz0hp6nJNU19+TWoXo9kHQyWT4KkeQL4Xs/gZ/AoKC20iHVKtpPps0IQ0Ml/qRoouSitt6Sf/WDz2LV/pWcH2hx5tv3xSw36hK2NQc7qw7r1mEXnvcjXReYo8rrVf7XHGGxNoRIEICUIi110uvsWemSXf0Z0dyb0FVYOWuSsQMDlzNpheADBifFO4UTfSEhFZvn8kVCGZUIwrbOhZ2d/+YEtgyuTg+qtslgfy4dwd4TvEcfuRzQTazeefprSFyiQckAXOjcw==</ds:SignatureValue><ds:KeyInfo><ds:X509Data><ds:X509Certificate>' +
          TEST_CERT +
          '</ds:X509Certificate></ds:X509Data></ds:KeyInfo></ds:Signature><saml:Subject><saml:NameID Format="urn:oasis:names:tc:SAML:2.0:nameid-format:transient">ploer@subspacesw.com</saml:NameID><saml:SubjectConfirmation Method="urn:oasis:names:tc:SAML:2.0:cm:bearer"><saml:SubjectConfirmationData NotOnOrAfter="2014-05-28T00:19:08Z" Recipient="{recipient}" InResponseTo="_a6fc46be84e1e3cf3c50"/></saml:SubjectConfirmation></saml:Subject><saml:Conditions NotBefore="2014-05-28T00:13:08Z" NotOnOrAfter="2014-05-28T00:19:08Z"><saml:AudienceRestriction><saml:Audience>{audience}</saml:Audience></saml:AudienceRestriction></saml:Conditions><saml:AuthnStatement AuthnInstant="2014-05-28T00:16:07Z" SessionNotOnOrAfter="2014-05-29T00:16:08Z" SessionIndex="_30a4af50-c82b-0131-f8b5-782bcb56fcaa"><saml:AuthnContext><saml:AuthnContextClassRef>urn:oasis:names:tc:SAML:2.0:ac:classes:PasswordProtectedTransport</saml:AuthnContextClassRef></saml:AuthnContext></saml:AuthnStatement></saml:Assertion>' +
          "</samlp:Response>";
        const base64xml = Buffer.from(xml).toString("base64");
        const container = { SAMLResponse: base64xml };
        const samlObj = new SAML(samlConfig);

        // Fake the current date to be after the valid time range
        fakeClock.restore();
        fakeClock = sinon.useFakeTimers(Date.parse("2014-05-28T00:19:09Z"));
        await assert.rejects(samlObj.validatePostResponseAsync(container), {
          message: "SAML assertion expired: clocks skewed too much",
        });
      });

      it("onelogin xml document with current time after NotOnOrAfter time with accepted clock skew equal to -1 should pass", async () => {
        const xml =
          '<samlp:Response xmlns:saml="urn:oasis:names:tc:SAML:2.0:assertion" xmlns:samlp="urn:oasis:names:tc:SAML:2.0:protocol" ID="R689b0733bccca22a137e3654830312332940b1be" Version="2.0" IssueInstant="2014-05-28T00:16:08Z" Destination="{recipient}" InResponseTo="_a6fc46be84e1e3cf3c50"><saml:Issuer>https://app.onelogin.com/saml/metadata/371755</saml:Issuer><samlp:Status><samlp:StatusCode Value="urn:oasis:names:tc:SAML:2.0:status:Success"/></samlp:Status>' +
          '<saml:Assertion xmlns:xs="http://www.w3.org/2001/XMLSchema" xmlns:xsi="http://www.w3.org/2001/XMLSchema-instance" Version="2.0" ID="pfx3b63c7be-fe86-62fd-8cb5-16ab6273efaa" IssueInstant="2014-05-28T00:16:08Z"><saml:Issuer>https://app.onelogin.com/saml/metadata/371755</saml:Issuer><ds:Signature xmlns:ds="http://www.w3.org/2000/09/xmldsig#"><ds:SignedInfo><ds:CanonicalizationMethod Algorithm="http://www.w3.org/2001/10/xml-exc-c14n#"/><ds:SignatureMethod Algorithm="http://www.w3.org/2000/09/xmldsig#rsa-sha1"/><ds:Reference URI="#pfx3b63c7be-fe86-62fd-8cb5-16ab6273efaa"><ds:Transforms><ds:Transform Algorithm="http://www.w3.org/2000/09/xmldsig#enveloped-signature"/><ds:Transform Algorithm="http://www.w3.org/2001/10/xml-exc-c14n#"/></ds:Transforms><ds:DigestMethod Algorithm="http://www.w3.org/2000/09/xmldsig#sha1"/><ds:DigestValue>DCnPTQYBb1hKspbe6fg1U3q8xn4=</ds:DigestValue></ds:Reference></ds:SignedInfo><ds:SignatureValue>e0+aFomA0+JAY0f9tKqzIuqIVSSw7LiFUsneEDKPBWdiTz1sMdgr/2y1e9+rjaS2mRmCi/vSQLY3zTYz0hp6nJNU19+TWoXo9kHQyWT4KkeQL4Xs/gZ/AoKC20iHVKtpPps0IQ0Ml/qRoouSitt6Sf/WDz2LV/pWcH2hx5tv3xSw36hK2NQc7qw7r1mEXnvcjXReYo8rrVf7XHGGxNoRIEICUIi110uvsWemSXf0Z0dyb0FVYOWuSsQMDlzNpheADBifFO4UTfSEhFZvn8kVCGZUIwrbOhZ2d/+YEtgyuTg+qtslgfy4dwd4TvEcfuRzQTazeefprSFyiQckAXOjcw==</ds:SignatureValue><ds:KeyInfo><ds:X509Data><ds:X509Certificate>' +
          TEST_CERT +
          '</ds:X509Certificate></ds:X509Data></ds:KeyInfo></ds:Signature><saml:Subject><saml:NameID Format="urn:oasis:names:tc:SAML:2.0:nameid-format:transient">ploer@subspacesw.com</saml:NameID><saml:SubjectConfirmation Method="urn:oasis:names:tc:SAML:2.0:cm:bearer"><saml:SubjectConfirmationData NotOnOrAfter="2014-05-28T00:19:08Z" Recipient="{recipient}" InResponseTo="_a6fc46be84e1e3cf3c50"/></saml:SubjectConfirmation></saml:Subject><saml:Conditions NotBefore="2014-05-28T00:13:08Z" NotOnOrAfter="2014-05-28T00:19:08Z"><saml:AudienceRestriction><saml:Audience>{audience}</saml:Audience></saml:AudienceRestriction></saml:Conditions><saml:AuthnStatement AuthnInstant="2014-05-28T00:16:07Z" SessionNotOnOrAfter="2014-05-29T00:16:08Z" SessionIndex="_30a4af50-c82b-0131-f8b5-782bcb56fcaa"><saml:AuthnContext><saml:AuthnContextClassRef>urn:oasis:names:tc:SAML:2.0:ac:classes:PasswordProtectedTransport</saml:AuthnContextClassRef></saml:AuthnContext></saml:AuthnStatement></saml:Assertion>' +
          "</samlp:Response>";
        const base64xml = Buffer.from(xml).toString("base64");
        const container = { SAMLResponse: base64xml };

        const samlConfig: SamlConfig = {
          callbackUrl: "http://localhost/saml/consume",
          entryPoint: "https://app.onelogin.com/trust/saml2/http-post/sso/371755",
          cert: TEST_CERT,
          acceptedClockSkewMs: -1,
          audience: false,
          issuer: "onesaml_login",
          wantAuthnResponseSigned: false,
        };
        const samlObj = new SAML(samlConfig);

        // Fake the current date to be after the valid time range
        fakeClock.restore();
        fakeClock = sinon.useFakeTimers(Date.parse("2014-05-28T00:20:09Z"));

        const { profile } = await samlObj.validatePostResponseAsync(container);
        assertRequired(profile, "profile must exist");
        expect(profile.nameID.startsWith("ploer")).to.be.true;
      });

      it("onelogin xml document with corrupted NotOnOrAfter time in Conditions should fail", async () => {
        const unsignedXml =
          '<samlp:Response xmlns:saml="urn:oasis:names:tc:SAML:2.0:assertion" xmlns:samlp="urn:oasis:names:tc:SAML:2.0:protocol" ID="R689b0733bccca22a137e3654830312332940b1be" Version="2.0" IssueInstant="2014-05-28T00:16:08Z" Destination="{recipient}" InResponseTo="_a6fc46be84e1e3cf3c50"><saml:Issuer>https://app.onelogin.com/saml/metadata/371755</saml:Issuer><samlp:Status><samlp:StatusCode Value="urn:oasis:names:tc:SAML:2.0:status:Success"/></samlp:Status>' +
          '<saml:Assertion xmlns:xs="http://www.w3.org/2001/XMLSchema" xmlns:xsi="http://www.w3.org/2001/XMLSchema-instance" Version="2.0" ID="pfx3b63c7be-fe86-62fd-8cb5-16ab6273efaa" IssueInstant="2014-05-28T00:16:08Z"><saml:Issuer>https://app.onelogin.com/saml/metadata/371755</saml:Issuer><saml:Subject><saml:NameID Format="urn:oasis:names:tc:SAML:2.0:nameid-format:transient">ploer@subspacesw.com</saml:NameID><saml:SubjectConfirmation Method="urn:oasis:names:tc:SAML:2.0:cm:bearer">' +
          '<saml:SubjectConfirmationData NotOnOrAfter="2014-05-28T00:19:08Z" Recipient="{recipient}" InResponseTo="_a6fc46be84e1e3cf3c50"/></saml:SubjectConfirmation></saml:Subject><saml:Conditions NotBefore="2014-05-28T00:13:08Z" NotOnOrAfter="INVALID-DATE"><saml:AudienceRestriction><saml:Audience>{audience}</saml:Audience></saml:AudienceRestriction></saml:Conditions><saml:AuthnStatement AuthnInstant="2014-05-28T00:16:07Z" SessionNotOnOrAfter="2014-05-29T00:16:08Z" SessionIndex="_30a4af50-c82b-0131-f8b5-782bcb56fcaa"><saml:AuthnContext><saml:AuthnContextClassRef>urn:oasis:names:tc:SAML:2.0:ac:classes:PasswordProtectedTransport</saml:AuthnContextClassRef></saml:AuthnContext></saml:AuthnStatement></saml:Assertion>' +
          "</samlp:Response>";

        const signingKey = fs.readFileSync(__dirname + "/static/key.pem");
        const signingCert = fs.readFileSync(__dirname + "/static/cert.pem", "utf-8");
        const signedXml = signXmlResponse(unsignedXml, { privateKey: signingKey });

        const base64xml = Buffer.from(signedXml).toString("base64");
        const container = { SAMLResponse: base64xml };
        const samlObj = new SAML({ ...samlConfig, cert: signingCert });

        fakeClock.restore();
        fakeClock = sinon.useFakeTimers(Date.parse("2014-05-28T00:13:07Z"));
        await assert.rejects(samlObj.validatePostResponseAsync(container), {
          message: "Error parsing NotOnOrAfter: 'INVALID-DATE' is not a valid date",
        });
      });

      it("onelogin xml document with corrupted NotOnOrAfter time in SubjectConfirmationData should fail", async () => {
        const unsignedXml =
          '<samlp:Response xmlns:saml="urn:oasis:names:tc:SAML:2.0:assertion" xmlns:samlp="urn:oasis:names:tc:SAML:2.0:protocol" ID="R689b0733bccca22a137e3654830312332940b1be" Version="2.0" IssueInstant="2014-05-28T00:16:08Z" Destination="{recipient}" InResponseTo="_a6fc46be84e1e3cf3c50"><saml:Issuer>https://app.onelogin.com/saml/metadata/371755</saml:Issuer><samlp:Status><samlp:StatusCode Value="urn:oasis:names:tc:SAML:2.0:status:Success"/></samlp:Status>' +
          '<saml:Assertion xmlns:xs="http://www.w3.org/2001/XMLSchema" xmlns:xsi="http://www.w3.org/2001/XMLSchema-instance" Version="2.0" ID="pfx3b63c7be-fe86-62fd-8cb5-16ab6273efaa" IssueInstant="2014-05-28T00:16:08Z"><saml:Issuer>https://app.onelogin.com/saml/metadata/371755</saml:Issuer><saml:Subject><saml:NameID Format="urn:oasis:names:tc:SAML:2.0:nameid-format:transient">ploer@subspacesw.com</saml:NameID><saml:SubjectConfirmation Method="urn:oasis:names:tc:SAML:2.0:cm:bearer">' +
          '<saml:SubjectConfirmationData NotOnOrAfter="INVALID-DATE" Recipient="{recipient}" InResponseTo="_a6fc46be84e1e3cf3c50"/></saml:SubjectConfirmation></saml:Subject><saml:Conditions NotBefore="2014-05-28T00:13:08Z" NotOnOrAfter="2014-05-28T00:19:08Z"><saml:AudienceRestriction><saml:Audience>{audience}</saml:Audience></saml:AudienceRestriction></saml:Conditions><saml:AuthnStatement AuthnInstant="2014-05-28T00:16:07Z" SessionNotOnOrAfter="2014-05-29T00:16:08Z" SessionIndex="_30a4af50-c82b-0131-f8b5-782bcb56fcaa"><saml:AuthnContext><saml:AuthnContextClassRef>urn:oasis:names:tc:SAML:2.0:ac:classes:PasswordProtectedTransport</saml:AuthnContextClassRef></saml:AuthnContext></saml:AuthnStatement></saml:Assertion>' +
          "</samlp:Response>";

        const signingKey = fs.readFileSync(__dirname + "/static/key.pem");
        const signingCert = fs.readFileSync(__dirname + "/static/cert.pem", "utf-8");
        const signedXml = signXmlResponse(unsignedXml, { privateKey: signingKey });

        const base64xml = Buffer.from(signedXml).toString("base64");
        const container = { SAMLResponse: base64xml };
        const samlObj = new SAML({ ...samlConfig, cert: signingCert });

        fakeClock.restore();
        fakeClock = sinon.useFakeTimers(Date.parse("2014-05-28T00:13:07Z"));
        await assert.rejects(samlObj.validatePostResponseAsync(container), {
          message: "Error parsing NotOnOrAfter: 'INVALID-DATE' is not a valid date",
        });
      });

      it("onelogin xml document with current time after MaxAssertionAge (minus default clock skew) should fail", async () => {
        const xml =
          '<samlp:Response xmlns:saml="urn:oasis:names:tc:SAML:2.0:assertion" xmlns:samlp="urn:oasis:names:tc:SAML:2.0:protocol" ID="R689b0733bccca22a137e3654830312332940b1be" Version="2.0" IssueInstant="2014-05-28T00:16:08Z" Destination="{recipient}" InResponseTo="_a6fc46be84e1e3cf3c50"><saml:Issuer>https://app.onelogin.com/saml/metadata/371755</saml:Issuer><samlp:Status><samlp:StatusCode Value="urn:oasis:names:tc:SAML:2.0:status:Success"/></samlp:Status>' +
          '<saml:Assertion xmlns:xs="http://www.w3.org/2001/XMLSchema" xmlns:xsi="http://www.w3.org/2001/XMLSchema-instance" Version="2.0" ID="pfx3b63c7be-fe86-62fd-8cb5-16ab6273efaa" IssueInstant="2014-05-28T00:16:08Z"><saml:Issuer>https://app.onelogin.com/saml/metadata/371755</saml:Issuer><ds:Signature xmlns:ds="http://www.w3.org/2000/09/xmldsig#"><ds:SignedInfo><ds:CanonicalizationMethod Algorithm="http://www.w3.org/2001/10/xml-exc-c14n#"/><ds:SignatureMethod Algorithm="http://www.w3.org/2000/09/xmldsig#rsa-sha1"/><ds:Reference URI="#pfx3b63c7be-fe86-62fd-8cb5-16ab6273efaa"><ds:Transforms><ds:Transform Algorithm="http://www.w3.org/2000/09/xmldsig#enveloped-signature"/><ds:Transform Algorithm="http://www.w3.org/2001/10/xml-exc-c14n#"/></ds:Transforms><ds:DigestMethod Algorithm="http://www.w3.org/2000/09/xmldsig#sha1"/><ds:DigestValue>DCnPTQYBb1hKspbe6fg1U3q8xn4=</ds:DigestValue></ds:Reference></ds:SignedInfo><ds:SignatureValue>e0+aFomA0+JAY0f9tKqzIuqIVSSw7LiFUsneEDKPBWdiTz1sMdgr/2y1e9+rjaS2mRmCi/vSQLY3zTYz0hp6nJNU19+TWoXo9kHQyWT4KkeQL4Xs/gZ/AoKC20iHVKtpPps0IQ0Ml/qRoouSitt6Sf/WDz2LV/pWcH2hx5tv3xSw36hK2NQc7qw7r1mEXnvcjXReYo8rrVf7XHGGxNoRIEICUIi110uvsWemSXf0Z0dyb0FVYOWuSsQMDlzNpheADBifFO4UTfSEhFZvn8kVCGZUIwrbOhZ2d/+YEtgyuTg+qtslgfy4dwd4TvEcfuRzQTazeefprSFyiQckAXOjcw==</ds:SignatureValue><ds:KeyInfo><ds:X509Data><ds:X509Certificate>' +
          TEST_CERT +
          '</ds:X509Certificate></ds:X509Data></ds:KeyInfo></ds:Signature><saml:Subject><saml:NameID Format="urn:oasis:names:tc:SAML:2.0:nameid-format:transient">ploer@subspacesw.com</saml:NameID><saml:SubjectConfirmation Method="urn:oasis:names:tc:SAML:2.0:cm:bearer"><saml:SubjectConfirmationData NotOnOrAfter="2014-05-28T00:19:08Z" Recipient="{recipient}" InResponseTo="_a6fc46be84e1e3cf3c50"/></saml:SubjectConfirmation></saml:Subject><saml:Conditions NotBefore="2014-05-28T00:13:08Z" NotOnOrAfter="2014-05-28T00:19:08Z"><saml:AudienceRestriction><saml:Audience>{audience}</saml:Audience></saml:AudienceRestriction></saml:Conditions><saml:AuthnStatement AuthnInstant="2014-05-28T00:16:07Z" SessionNotOnOrAfter="2014-05-29T00:16:08Z" SessionIndex="_30a4af50-c82b-0131-f8b5-782bcb56fcaa"><saml:AuthnContext><saml:AuthnContextClassRef>urn:oasis:names:tc:SAML:2.0:ac:classes:PasswordProtectedTransport</saml:AuthnContextClassRef></saml:AuthnContext></saml:AuthnStatement></saml:Assertion>' +
          "</samlp:Response>";
        const base64xml = Buffer.from(xml).toString("base64");
        const container = { SAMLResponse: base64xml };

        // Set the maxAssertionAgeMs so that IssueInstant + maxAssertionAgeMs == 2014-05-28T00:16:09Z
        // Note that NotOnOrAfter == 2014-05-28T00:19:08Z in the response
        const samlObj = new SAML({ ...samlConfig, maxAssertionAgeMs: 1000 });

        // Fake the current date to be after the time limit set by maxAssertionAgeMs,
        // but before the limit set by NotOnOrAfter
        fakeClock.restore();
        fakeClock = sinon.useFakeTimers(Date.parse("2014-05-28T00:17:09Z"));
        await assert.rejects(samlObj.validatePostResponseAsync(container), {
          message: "SAML assertion expired: assertion too old",
        });
      });

      it("onelogin xml document with current time before MaxAssertionAge (minus default clock skew) should pass", async () => {
        const xml =
          '<samlp:Response xmlns:saml="urn:oasis:names:tc:SAML:2.0:assertion" xmlns:samlp="urn:oasis:names:tc:SAML:2.0:protocol" ID="R689b0733bccca22a137e3654830312332940b1be" Version="2.0" IssueInstant="2014-05-28T00:16:08Z" Destination="{recipient}" InResponseTo="_a6fc46be84e1e3cf3c50"><saml:Issuer>https://app.onelogin.com/saml/metadata/371755</saml:Issuer><samlp:Status><samlp:StatusCode Value="urn:oasis:names:tc:SAML:2.0:status:Success"/></samlp:Status>' +
          '<saml:Assertion xmlns:xs="http://www.w3.org/2001/XMLSchema" xmlns:xsi="http://www.w3.org/2001/XMLSchema-instance" Version="2.0" ID="pfx3b63c7be-fe86-62fd-8cb5-16ab6273efaa" IssueInstant="2014-05-28T00:16:08Z"><saml:Issuer>https://app.onelogin.com/saml/metadata/371755</saml:Issuer><ds:Signature xmlns:ds="http://www.w3.org/2000/09/xmldsig#"><ds:SignedInfo><ds:CanonicalizationMethod Algorithm="http://www.w3.org/2001/10/xml-exc-c14n#"/><ds:SignatureMethod Algorithm="http://www.w3.org/2000/09/xmldsig#rsa-sha1"/><ds:Reference URI="#pfx3b63c7be-fe86-62fd-8cb5-16ab6273efaa"><ds:Transforms><ds:Transform Algorithm="http://www.w3.org/2000/09/xmldsig#enveloped-signature"/><ds:Transform Algorithm="http://www.w3.org/2001/10/xml-exc-c14n#"/></ds:Transforms><ds:DigestMethod Algorithm="http://www.w3.org/2000/09/xmldsig#sha1"/><ds:DigestValue>DCnPTQYBb1hKspbe6fg1U3q8xn4=</ds:DigestValue></ds:Reference></ds:SignedInfo><ds:SignatureValue>e0+aFomA0+JAY0f9tKqzIuqIVSSw7LiFUsneEDKPBWdiTz1sMdgr/2y1e9+rjaS2mRmCi/vSQLY3zTYz0hp6nJNU19+TWoXo9kHQyWT4KkeQL4Xs/gZ/AoKC20iHVKtpPps0IQ0Ml/qRoouSitt6Sf/WDz2LV/pWcH2hx5tv3xSw36hK2NQc7qw7r1mEXnvcjXReYo8rrVf7XHGGxNoRIEICUIi110uvsWemSXf0Z0dyb0FVYOWuSsQMDlzNpheADBifFO4UTfSEhFZvn8kVCGZUIwrbOhZ2d/+YEtgyuTg+qtslgfy4dwd4TvEcfuRzQTazeefprSFyiQckAXOjcw==</ds:SignatureValue><ds:KeyInfo><ds:X509Data><ds:X509Certificate>' +
          TEST_CERT +
          '</ds:X509Certificate></ds:X509Data></ds:KeyInfo></ds:Signature><saml:Subject><saml:NameID Format="urn:oasis:names:tc:SAML:2.0:nameid-format:transient">ploer@subspacesw.com</saml:NameID><saml:SubjectConfirmation Method="urn:oasis:names:tc:SAML:2.0:cm:bearer"><saml:SubjectConfirmationData NotOnOrAfter="2014-05-28T00:19:08Z" Recipient="{recipient}" InResponseTo="_a6fc46be84e1e3cf3c50"/></saml:SubjectConfirmation></saml:Subject><saml:Conditions NotBefore="2014-05-28T00:13:08Z" NotOnOrAfter="2014-05-28T00:19:08Z"><saml:AudienceRestriction><saml:Audience>{audience}</saml:Audience></saml:AudienceRestriction></saml:Conditions><saml:AuthnStatement AuthnInstant="2014-05-28T00:16:07Z" SessionNotOnOrAfter="2014-05-29T00:16:08Z" SessionIndex="_30a4af50-c82b-0131-f8b5-782bcb56fcaa"><saml:AuthnContext><saml:AuthnContextClassRef>urn:oasis:names:tc:SAML:2.0:ac:classes:PasswordProtectedTransport</saml:AuthnContextClassRef></saml:AuthnContext></saml:AuthnStatement></saml:Assertion>' +
          "</samlp:Response>";
        const base64xml = Buffer.from(xml).toString("base64");
        const container = { SAMLResponse: base64xml };

        // Set the maxAssertionAgeMs so that IssueInstant + maxAssertionAgeMs == 2014-05-28T00:16:09Z
        // Note that NotOnOrAfter == 2014-05-28T00:19:08Z in the response
        const samlObj = new SAML({ ...samlConfig, maxAssertionAgeMs: 1000 });

        // Fake the current date to be before the time limit set by maxAssertionAgeMs
        fakeClock.restore();
        fakeClock = sinon.useFakeTimers(Date.parse("2014-05-28T00:16:08Z"));

        const { profile } = await samlObj.validatePostResponseAsync(container);
        assertRequired(profile, "profile must exist");
        expect(profile.nameID.startsWith("ploer")).to.be.true;
      });

      it("onelogin xml document with corrupted IssueInstant time should fail", async () => {
        const unsignedXml = `
        <samlp:Response xmlns:saml="urn:oasis:names:tc:SAML:2.0:assertion" xmlns:samlp="urn:oasis:names:tc:SAML:2.0:protocol" ID="R689b0733bccca22a137e3654830312332940b1be" Version="2.0" IssueInstant="2014-05-28T00:16:08Z" Destination="{recipient}" InResponseTo="_a6fc46be84e1e3cf3c50"><saml:Issuer>https://app.onelogin.com/saml/metadata/371755</saml:Issuer><samlp:Status><samlp:StatusCode Value="urn:oasis:names:tc:SAML:2.0:status:Success"/></samlp:Status>
        <saml:Assertion xmlns:xs="http://www.w3.org/2001/XMLSchema" xmlns:xsi="http://www.w3.org/2001/XMLSchema-instance" Version="2.0" ID="pfx3b63c7be-fe86-62fd-8cb5-16ab6273efaa" IssueInstant="INVALID-DATE"><saml:Issuer>https://app.onelogin.com/saml/metadata/371755</saml:Issuer><saml:Subject><saml:NameID Format="urn:oasis:names:tc:SAML:2.0:nameid-format:transient">ploer@subspacesw.com</saml:NameID><saml:SubjectConfirmation Method="urn:oasis:names:tc:SAML:2.0:cm:bearer"><saml:SubjectConfirmationData NotOnOrAfter="2014-05-28T00:19:08Z" Recipient="{recipient}" InResponseTo="_a6fc46be84e1e3cf3c50"/></saml:SubjectConfirmation></saml:Subject>
        <saml:Conditions NotBefore="2014-05-28T00:19:00Z" NotOnOrAfter="2014-05-28T00:19:08Z"><saml:AudienceRestriction><saml:Audience>{audience}</saml:Audience></saml:AudienceRestriction></saml:Conditions><saml:AuthnStatement AuthnInstant="2014-05-28T00:16:07Z" SessionNotOnOrAfter="2014-05-29T00:16:08Z" SessionIndex="_30a4af50-c82b-0131-f8b5-782bcb56fcaa"><saml:AuthnContext><saml:AuthnContextClassRef>urn:oasis:names:tc:SAML:2.0:ac:classes:PasswordProtectedTransport</saml:AuthnContextClassRef></saml:AuthnContext></saml:AuthnStatement></saml:Assertion>
        </samlp:Response>
        `;

        const signingKey = fs.readFileSync(__dirname + "/static/key.pem");
        const signingCert = fs.readFileSync(__dirname + "/static/cert.pem", "utf-8");
        const signedXml = signXmlResponse(unsignedXml, { privateKey: signingKey });

        const base64xml = Buffer.from(signedXml).toString("base64");
        const container = { SAMLResponse: base64xml };
        const samlObj = new SAML({ ...samlConfig, cert: signingCert });

        fakeClock.restore();
        fakeClock = sinon.useFakeTimers(Date.parse("2014-05-28T00:13:07Z"));
        await assert.rejects(samlObj.validatePostResponseAsync(container), {
          message: "Error parsing IssueInstant: 'INVALID-DATE' is not a valid date",
        });
      });

      it("onelogin xml document with audience and no AudienceRestriction should not pass", async () => {
        const signingCert = fs.readFileSync(__dirname + "/static/cert.pem", "utf-8");
        const xml = `<samlp:Response xmlns:saml="urn:oasis:names:tc:SAML:2.0:assertion" xmlns:samlp="urn:oasis:names:tc:SAML:2.0:protocol" ID="pfx1e2f568f-ba3e-9d81-af54-ab41fdbc648e" Version="2.0" IssueInstant="2014-05-28T00:16:08Z" Destination="{recipient}" InResponseTo="_a6fc46be84e1e3cf3c50">
  <saml:Issuer>https://app.onelogin.com/saml/metadata/371755</saml:Issuer><ds:Signature xmlns:ds="http://www.w3.org/2000/09/xmldsig#">
  <ds:SignedInfo><ds:CanonicalizationMethod Algorithm="http://www.w3.org/2001/10/xml-exc-c14n#"/>
    <ds:SignatureMethod Algorithm="http://www.w3.org/2000/09/xmldsig#rsa-sha1"/>
  <ds:Reference URI="#pfx1e2f568f-ba3e-9d81-af54-ab41fdbc648e"><ds:Transforms><ds:Transform Algorithm="http://www.w3.org/2000/09/xmldsig#enveloped-signature"/><ds:Transform Algorithm="http://www.w3.org/2001/10/xml-exc-c14n#"/></ds:Transforms><ds:DigestMethod Algorithm="http://www.w3.org/2000/09/xmldsig#sha1"/><ds:DigestValue>EiaOqK9GBBENUFaN2AVlYOvlq8E=</ds:DigestValue></ds:Reference></ds:SignedInfo><ds:SignatureValue>vUf14oqiSWa2xhU1hZBEF3Z9JcYsVzWq+B1vXg0vQfN8GEfmooRogtA3oLs2SKhtpcVwEPuIVf6hRnEL713STMBbYxhnk/om+zMor82bQgn+eR/n3g3AWFPbLGxHbYXK06X47Vo+RRm5H8xVb9FiECXYs6CUCtVksAnitDp0pFgB8G5FKx2OwKALg1LNsKItkzWfI7yaQPKyywFwGgDqXVJYiD1v1HKb3JEvpiL96vVOYSI1+7j/Jy2brYJfs4ADnuAKEXVDgYdtaIQrGa+0x2W9KInCWgR+H40nBTHecE5NGeE01/s0is8nVbmSVrdpBpw44t2xcnp+TzozTGTm2g==</ds:SignatureValue>
<ds:KeyInfo><ds:X509Data><ds:X509Certificate>MIIDtTCCAp2gAwIBAgIJAKg4VeVcIDz1MA0GCSqGSIb3DQEBBQUAMEUxCzAJBgNVBAYTAlVTMRMwEQYDVQQIEwpTb21lLVN0YXRlMSEwHwYDVQQKExhJbnRlcm5ldCBXaWRnaXRzIFB0eSBMdGQwHhcNMTUwODEzMDE1NDIwWhcNMTUwOTEyMDE1NDIwWjBFMQswCQYDVQQGEwJVUzETMBEGA1UECBMKU29tZS1TdGF0ZTEhMB8GA1UEChMYSW50ZXJuZXQgV2lkZ2l0cyBQdHkgTHRkMIIBIjANBgkqhkiG9w0BAQEFAAOCAQ8AMIIBCgKCAQEAxG3ouM7U+fXbJt69X1H6d4UNg/uRr06pFuU9RkfIwNC+yaXyptqB3ynXKsL7BFt4DCd0fflRvJAx3feJIDp16wN9GDVHcufWMYPhh2j5HcTW/j9JoIJzGhJyvO00YKBt+hHy83iN1SdChKv5y0iSyiPP5GnqFw+ayyHoM6hSO0PqBou1Xb0ZSIE+DHosBnvVna5w2AiPY4xrJl9yZHZ4Q7DfMiYTgstjETio4bX+6oLiBnYktn7DjdEslqhffVme4PuBxNojI+uCeg/sn4QVLd/iogMJfDWNuLD8326Mi/FE9cCRvFlvAiMSaebMI3zPaySsxTK7Zgj5TpEbmbHI9wIDAQABo4GnMIGkMB0GA1UdDgQWBBSVGgvoW4MhMuzBGce29PY8vSzHFzB1BgNVHSMEbjBsgBSVGgvoW4MhMuzBGce29PY8vSzHF6FJpEcwRTELMAkGA1UEBhMCVVMxEzARBgNVBAgTClNvbWUtU3RhdGUxITAfBgNVBAoTGEludGVybmV0IFdpZGdpdHMgUHR5IEx0ZIIJAKg4VeVcIDz1MAwGA1UdEwQFMAMBAf8wDQYJKoZIhvcNAQEFBQADggEBAJu1rqs+anD74dbdwgd3CnqnQsQDJiEXmBhG2leaGt3ve9b/9gKaJg2pyb2NyppDe1uLqh6nNXDuzg1oNZrPz5pJL/eCXPl7FhxhMUi04TtLf8LeNTCIWYZiFuO4pmhohHcv8kRvYR1+6SkLTC8j/TZerm7qvesSiTQFNapa1eNdVQ8nFwVkEtWl+JzKEM1BlRcn42sjJkijeFp7DpI7pU+PnYeiaXpRv5pJo8ogM1iFxN+SnfEs0EuQ7fhKIG9aHKi7bKZ7L6SyX7MDIGLeulEU6lf5D9BfXNmcMambiS0pXhL2QXajt96UBq8FT2KNXY8XNtR4y6MyyCzhaiZZcc8=</ds:X509Certificate></ds:X509Data></ds:KeyInfo></ds:Signature>
  <samlp:Status>
    <samlp:StatusCode Value="urn:oasis:names:tc:SAML:2.0:status:Success"/>
  </samlp:Status>
  <saml:Assertion xmlns:xs="http://www.w3.org/2001/XMLSchema" xmlns:xsi="http://www.w3.org/2001/XMLSchema-instance" Version="2.0" ID="pfx3b63c7be-fe86-62fd-8cb5-16ab6273efaa" IssueInstant="2014-05-28T00:16:08Z">
    <saml:Issuer>https://app.onelogin.com/saml/metadata/371755</saml:Issuer>
    <saml:Subject>
      <saml:NameID Format="urn:oasis:names:tc:SAML:2.0:nameid-format:transient">ploer@subspacesw.com</saml:NameID>
      <saml:SubjectConfirmation Method="urn:oasis:names:tc:SAML:2.0:cm:bearer">
        <saml:SubjectConfirmationData NotOnOrAfter="2014-05-28T00:19:08Z" Recipient="{recipient}" InResponseTo="_a6fc46be84e1e3cf3c50"/>
      </saml:SubjectConfirmation>
    </saml:Subject>
    <saml:Conditions NotBefore="2014-05-28T00:13:08Z" NotOnOrAfter="2014-05-28T00:19:08Z"/>
    <saml:AuthnStatement AuthnInstant="2014-05-28T00:16:07Z" SessionNotOnOrAfter="2014-05-29T00:16:08Z" SessionIndex="_30a4af50-c82b-0131-f8b5-782bcb56fcaa">
      <saml:AuthnContext>
        <saml:AuthnContextClassRef>urn:oasis:names:tc:SAML:2.0:ac:classes:PasswordProtectedTransport</saml:AuthnContextClassRef>
      </saml:AuthnContext>
    </saml:AuthnStatement>
  </saml:Assertion>
</samlp:Response>`;
        const base64xml = Buffer.from(xml).toString("base64");
        const container = { SAMLResponse: base64xml };

        const samlConfig: SamlConfig = {
          callbackUrl: "http://localhost/saml/consume",
          entryPoint: "https://app.onelogin.com/trust/saml2/http-post/sso/371755",
          audience: "http://sp.example.com",
          acceptedClockSkewMs: -1,
          cert: signingCert,
          issuer: "onesaml_login",
          wantAssertionsSigned: false,
        };
        const samlObj = new SAML(samlConfig);
        await assert.rejects(samlObj.validatePostResponseAsync(container), {
          message: "SAML assertion has no AudienceRestriction",
        });
      });

      it("onelogin xml document with audience not matching AudienceRestriction should not pass", async () => {
        const signingCert = fs.readFileSync(__dirname + "/static/cert.pem", "utf-8");
        const xml = `<samlp:Response xmlns:saml="urn:oasis:names:tc:SAML:2.0:assertion" xmlns:samlp="urn:oasis:names:tc:SAML:2.0:protocol" ID="pfxeda919ac-e0ca-fff5-4987-efd3b459a1d5" Version="2.0" IssueInstant="2014-05-28T00:16:08Z" Destination="{recipient}" InResponseTo="_a6fc46be84e1e3cf3c50">
  <saml:Issuer>https://app.onelogin.com/saml/metadata/371755</saml:Issuer><ds:Signature xmlns:ds="http://www.w3.org/2000/09/xmldsig#">
  <ds:SignedInfo><ds:CanonicalizationMethod Algorithm="http://www.w3.org/2001/10/xml-exc-c14n#"/>
    <ds:SignatureMethod Algorithm="http://www.w3.org/2000/09/xmldsig#rsa-sha1"/>
  <ds:Reference URI="#pfxeda919ac-e0ca-fff5-4987-efd3b459a1d5"><ds:Transforms><ds:Transform Algorithm="http://www.w3.org/2000/09/xmldsig#enveloped-signature"/><ds:Transform Algorithm="http://www.w3.org/2001/10/xml-exc-c14n#"/></ds:Transforms><ds:DigestMethod Algorithm="http://www.w3.org/2000/09/xmldsig#sha1"/><ds:DigestValue>SYyNspaWBrl3SgQGlt8RysQRfXI=</ds:DigestValue></ds:Reference></ds:SignedInfo><ds:SignatureValue>km4aqMCXkupbpp/YR2+dOD2BbnGKO1MDVRMPKSzSx3BwsXhBBYlFNx1ht46zZDSQF60iAHd/vHGcJV8V7QNCeuIgfmTNkh2jtcF5ghRNfmvgpLRwRt1dT/UqApzo8kdRKXcUu0yxziPKFoE6EEvF/NR+YV/aAngEH3dCbOsN1u56zBOa4DZ7EMoWgwmPodaHOgNy4xazv5+Cb+mQM8YC1060EvipIrRU28BWIb3teUlfHL3L8AMlyCqjkw21dkbVOcHNy080oWW+MkjMGbt6r3y2iwpDfJMk5R63T5fXFDIStbVD7ss2BzqGccBykHomm/hU9GYWoO+0kW/reLiXiw==</ds:SignatureValue>
<ds:KeyInfo><ds:X509Data><ds:X509Certificate>MIIDtTCCAp2gAwIBAgIJAKg4VeVcIDz1MA0GCSqGSIb3DQEBBQUAMEUxCzAJBgNVBAYTAlVTMRMwEQYDVQQIEwpTb21lLVN0YXRlMSEwHwYDVQQKExhJbnRlcm5ldCBXaWRnaXRzIFB0eSBMdGQwHhcNMTUwODEzMDE1NDIwWhcNMTUwOTEyMDE1NDIwWjBFMQswCQYDVQQGEwJVUzETMBEGA1UECBMKU29tZS1TdGF0ZTEhMB8GA1UEChMYSW50ZXJuZXQgV2lkZ2l0cyBQdHkgTHRkMIIBIjANBgkqhkiG9w0BAQEFAAOCAQ8AMIIBCgKCAQEAxG3ouM7U+fXbJt69X1H6d4UNg/uRr06pFuU9RkfIwNC+yaXyptqB3ynXKsL7BFt4DCd0fflRvJAx3feJIDp16wN9GDVHcufWMYPhh2j5HcTW/j9JoIJzGhJyvO00YKBt+hHy83iN1SdChKv5y0iSyiPP5GnqFw+ayyHoM6hSO0PqBou1Xb0ZSIE+DHosBnvVna5w2AiPY4xrJl9yZHZ4Q7DfMiYTgstjETio4bX+6oLiBnYktn7DjdEslqhffVme4PuBxNojI+uCeg/sn4QVLd/iogMJfDWNuLD8326Mi/FE9cCRvFlvAiMSaebMI3zPaySsxTK7Zgj5TpEbmbHI9wIDAQABo4GnMIGkMB0GA1UdDgQWBBSVGgvoW4MhMuzBGce29PY8vSzHFzB1BgNVHSMEbjBsgBSVGgvoW4MhMuzBGce29PY8vSzHF6FJpEcwRTELMAkGA1UEBhMCVVMxEzARBgNVBAgTClNvbWUtU3RhdGUxITAfBgNVBAoTGEludGVybmV0IFdpZGdpdHMgUHR5IEx0ZIIJAKg4VeVcIDz1MAwGA1UdEwQFMAMBAf8wDQYJKoZIhvcNAQEFBQADggEBAJu1rqs+anD74dbdwgd3CnqnQsQDJiEXmBhG2leaGt3ve9b/9gKaJg2pyb2NyppDe1uLqh6nNXDuzg1oNZrPz5pJL/eCXPl7FhxhMUi04TtLf8LeNTCIWYZiFuO4pmhohHcv8kRvYR1+6SkLTC8j/TZerm7qvesSiTQFNapa1eNdVQ8nFwVkEtWl+JzKEM1BlRcn42sjJkijeFp7DpI7pU+PnYeiaXpRv5pJo8ogM1iFxN+SnfEs0EuQ7fhKIG9aHKi7bKZ7L6SyX7MDIGLeulEU6lf5D9BfXNmcMambiS0pXhL2QXajt96UBq8FT2KNXY8XNtR4y6MyyCzhaiZZcc8=</ds:X509Certificate></ds:X509Data></ds:KeyInfo></ds:Signature>
  <samlp:Status>
    <samlp:StatusCode Value="urn:oasis:names:tc:SAML:2.0:status:Success"/>
  </samlp:Status>
  <saml:Assertion xmlns:xs="http://www.w3.org/2001/XMLSchema" xmlns:xsi="http://www.w3.org/2001/XMLSchema-instance" Version="2.0" ID="pfx3b63c7be-fe86-62fd-8cb5-16ab6273efaa" IssueInstant="2014-05-28T00:16:08Z">
    <saml:Issuer>https://app.onelogin.com/saml/metadata/371755</saml:Issuer>
    <saml:Subject>
      <saml:NameID Format="urn:oasis:names:tc:SAML:2.0:nameid-format:transient">ploer@subspacesw.com</saml:NameID>
      <saml:SubjectConfirmation Method="urn:oasis:names:tc:SAML:2.0:cm:bearer">
        <saml:SubjectConfirmationData NotOnOrAfter="2014-05-28T00:19:08Z" Recipient="{recipient}" InResponseTo="_a6fc46be84e1e3cf3c50"/>
      </saml:SubjectConfirmation>
    </saml:Subject>
    <saml:Conditions NotBefore="2014-05-28T00:13:08Z" NotOnOrAfter="2014-05-28T00:19:08Z">
      <saml:AudienceRestriction>
        <saml:Audience>{audience}</saml:Audience>
      </saml:AudienceRestriction>
    </saml:Conditions>
    <saml:AuthnStatement AuthnInstant="2014-05-28T00:16:07Z" SessionNotOnOrAfter="2014-05-29T00:16:08Z" SessionIndex="_30a4af50-c82b-0131-f8b5-782bcb56fcaa">
      <saml:AuthnContext>
        <saml:AuthnContextClassRef>urn:oasis:names:tc:SAML:2.0:ac:classes:PasswordProtectedTransport</saml:AuthnContextClassRef>
      </saml:AuthnContext>
    </saml:AuthnStatement>
  </saml:Assertion>
</samlp:Response>`;
        const base64xml = Buffer.from(xml).toString("base64");
        const container = { SAMLResponse: base64xml };

        const samlConfig: SamlConfig = {
          callbackUrl: "http://localhost/saml/consume",
          entryPoint: "https://app.onelogin.com/trust/saml2/http-post/sso/371755",
          audience: "http://sp.example.com",
          acceptedClockSkewMs: -1,
          cert: signingCert,
          issuer: "onesaml_login",
          wantAssertionsSigned: false,
        };
        const samlObj = new SAML(samlConfig);
        await assert.rejects(samlObj.validatePostResponseAsync(container), {
          message:
            "SAML assertion audience mismatch. Expected: http://sp.example.com Received: {audience}",
        });
      });

      it("onelogin xml document with audience matching AudienceRestriction should pass", async () => {
        const signingCert = fs.readFileSync(__dirname + "/static/cert.pem", "utf-8");
        const xml = `<samlp:Response xmlns:saml="urn:oasis:names:tc:SAML:2.0:assertion" xmlns:samlp="urn:oasis:names:tc:SAML:2.0:protocol" ID="pfx9bf4fce3-7a3c-5530-22c9-d7c66cdaac4e" Version="2.0" IssueInstant="2014-05-28T00:16:08Z" Destination="{recipient}" InResponseTo="_a6fc46be84e1e3cf3c50">
  <saml:Issuer>https://app.onelogin.com/saml/metadata/371755</saml:Issuer><ds:Signature xmlns:ds="http://www.w3.org/2000/09/xmldsig#">
  <ds:SignedInfo><ds:CanonicalizationMethod Algorithm="http://www.w3.org/2001/10/xml-exc-c14n#"/>
    <ds:SignatureMethod Algorithm="http://www.w3.org/2000/09/xmldsig#rsa-sha1"/>
  <ds:Reference URI="#pfx9bf4fce3-7a3c-5530-22c9-d7c66cdaac4e"><ds:Transforms><ds:Transform Algorithm="http://www.w3.org/2000/09/xmldsig#enveloped-signature"/><ds:Transform Algorithm="http://www.w3.org/2001/10/xml-exc-c14n#"/></ds:Transforms><ds:DigestMethod Algorithm="http://www.w3.org/2000/09/xmldsig#sha1"/><ds:DigestValue>SWMNMbWptW3RzRXBEHv4kvu3rbU=</ds:DigestValue></ds:Reference></ds:SignedInfo><ds:SignatureValue>LiyXwB09CavCEDR3SkjRzuoUn2Mruk8pBfWyN1K7zefjbtahezIljOYIIumZAsC8hrVndeG7Pk2rE6pL04vcRcASmPlmyytb0yYwyjmhEhTR6nmfBMS0a9mwvQE5/4+TecVW4yWUcMd7m12EhWz8+RcmHRnKWSCsVDxlF0zPUHgJc8n6Yr489mNcRFGKpaWtcH9vEvf689jxNgdqXjS5SvSBJClZd6ir0KFH799etbY5TORx3p0zR+okq7ZP4A9XVcnHWZw4e3KBJ04xQ31fDcr2Cgi3qkLEaaj5HkKAE4PWZ/5G75VHFM3xAZ9rsVL5mwQAJRXFgNbSYCWOUZ4NCg==</ds:SignatureValue>
<ds:KeyInfo><ds:X509Data><ds:X509Certificate>MIIDtTCCAp2gAwIBAgIJAKg4VeVcIDz1MA0GCSqGSIb3DQEBBQUAMEUxCzAJBgNVBAYTAlVTMRMwEQYDVQQIEwpTb21lLVN0YXRlMSEwHwYDVQQKExhJbnRlcm5ldCBXaWRnaXRzIFB0eSBMdGQwHhcNMTUwODEzMDE1NDIwWhcNMTUwOTEyMDE1NDIwWjBFMQswCQYDVQQGEwJVUzETMBEGA1UECBMKU29tZS1TdGF0ZTEhMB8GA1UEChMYSW50ZXJuZXQgV2lkZ2l0cyBQdHkgTHRkMIIBIjANBgkqhkiG9w0BAQEFAAOCAQ8AMIIBCgKCAQEAxG3ouM7U+fXbJt69X1H6d4UNg/uRr06pFuU9RkfIwNC+yaXyptqB3ynXKsL7BFt4DCd0fflRvJAx3feJIDp16wN9GDVHcufWMYPhh2j5HcTW/j9JoIJzGhJyvO00YKBt+hHy83iN1SdChKv5y0iSyiPP5GnqFw+ayyHoM6hSO0PqBou1Xb0ZSIE+DHosBnvVna5w2AiPY4xrJl9yZHZ4Q7DfMiYTgstjETio4bX+6oLiBnYktn7DjdEslqhffVme4PuBxNojI+uCeg/sn4QVLd/iogMJfDWNuLD8326Mi/FE9cCRvFlvAiMSaebMI3zPaySsxTK7Zgj5TpEbmbHI9wIDAQABo4GnMIGkMB0GA1UdDgQWBBSVGgvoW4MhMuzBGce29PY8vSzHFzB1BgNVHSMEbjBsgBSVGgvoW4MhMuzBGce29PY8vSzHF6FJpEcwRTELMAkGA1UEBhMCVVMxEzARBgNVBAgTClNvbWUtU3RhdGUxITAfBgNVBAoTGEludGVybmV0IFdpZGdpdHMgUHR5IEx0ZIIJAKg4VeVcIDz1MAwGA1UdEwQFMAMBAf8wDQYJKoZIhvcNAQEFBQADggEBAJu1rqs+anD74dbdwgd3CnqnQsQDJiEXmBhG2leaGt3ve9b/9gKaJg2pyb2NyppDe1uLqh6nNXDuzg1oNZrPz5pJL/eCXPl7FhxhMUi04TtLf8LeNTCIWYZiFuO4pmhohHcv8kRvYR1+6SkLTC8j/TZerm7qvesSiTQFNapa1eNdVQ8nFwVkEtWl+JzKEM1BlRcn42sjJkijeFp7DpI7pU+PnYeiaXpRv5pJo8ogM1iFxN+SnfEs0EuQ7fhKIG9aHKi7bKZ7L6SyX7MDIGLeulEU6lf5D9BfXNmcMambiS0pXhL2QXajt96UBq8FT2KNXY8XNtR4y6MyyCzhaiZZcc8=</ds:X509Certificate></ds:X509Data></ds:KeyInfo></ds:Signature>
  <samlp:Status>
    <samlp:StatusCode Value="urn:oasis:names:tc:SAML:2.0:status:Success"/>
  </samlp:Status>
  <saml:Assertion xmlns:xs="http://www.w3.org/2001/XMLSchema" xmlns:xsi="http://www.w3.org/2001/XMLSchema-instance" Version="2.0" ID="pfx3b63c7be-fe86-62fd-8cb5-16ab6273efaa" IssueInstant="2014-05-28T00:16:08Z">
    <saml:Issuer>https://app.onelogin.com/saml/metadata/371755</saml:Issuer>
    <saml:Subject>
      <saml:NameID Format="urn:oasis:names:tc:SAML:2.0:nameid-format:transient">ploer@subspacesw.com</saml:NameID>
      <saml:SubjectConfirmation Method="urn:oasis:names:tc:SAML:2.0:cm:bearer">
        <saml:SubjectConfirmationData NotOnOrAfter="2014-05-28T00:19:08Z" Recipient="{recipient}" InResponseTo="_a6fc46be84e1e3cf3c50"/>
      </saml:SubjectConfirmation>
    </saml:Subject>
    <saml:Conditions NotBefore="2014-05-28T00:13:08Z" NotOnOrAfter="2014-05-28T00:19:08Z">
      <saml:AudienceRestriction>
        <saml:Audience>http://sp.example.com</saml:Audience>
      </saml:AudienceRestriction>
    </saml:Conditions>
    <saml:AuthnStatement AuthnInstant="2014-05-28T00:16:07Z" SessionNotOnOrAfter="2014-05-29T00:16:08Z" SessionIndex="_30a4af50-c82b-0131-f8b5-782bcb56fcaa">
      <saml:AuthnContext>
        <saml:AuthnContextClassRef>urn:oasis:names:tc:SAML:2.0:ac:classes:PasswordProtectedTransport</saml:AuthnContextClassRef>
      </saml:AuthnContext>
    </saml:AuthnStatement>
  </saml:Assertion>
</samlp:Response>`;
        const base64xml = Buffer.from(xml).toString("base64");
        const container = { SAMLResponse: base64xml };

        const samlConfig: SamlConfig = {
          callbackUrl: "http://localhost/saml/consume",
          entryPoint: "https://app.onelogin.com/trust/saml2/http-post/sso/371755",
          audience: "http://sp.example.com",
          acceptedClockSkewMs: -1,
          cert: signingCert,
          issuer: "onesaml_login",
          wantAssertionsSigned: false,
        };
        const samlObj = new SAML(samlConfig);

        const { profile } = await samlObj.validatePostResponseAsync(container);
        assertRequired(profile, "profile must exist");
        expect(profile.nameID.startsWith("ploer")).to.be.true;
      });
    });
  });
  describe("validatePostRequest()", function () {
    const signingKey = fs.readFileSync(__dirname + "/static/key.pem", "ascii");
    const signingCert = fs.readFileSync(__dirname + "/static/cert.pem", "ascii");
    let samlObj: SAML;

    beforeEach(function () {
      samlObj = new SAML({
        callbackUrl: "http://localhost/saml/consume",
        cert: signingCert,
        issuer: "onesaml_login",
      });
    });

    it("errors if not xml", async function () {
      const body = {
        SAMLRequest: "asdf",
      };
      await assert.rejects(samlObj.validatePostRequestAsync(body), {
        message: "Not a valid XML document",
      });
    });

    it("errors if bad xml", async function () {
      const badXml =
        '<xml xmlns="a" xmlns:c="./lite">\n' +
        "\t<child>test</child>\n" +
        "\t<child22><<</child>\n" +
        "\t<child/>\n" +
        "</xml>";
      await assert.rejects(parseDomFromString(badXml), {
        message:
          "[xmldom error]\telement parse error: Error: invalid tagName:<<\n" + "@#[line:3,col:11]",
      });
    });

    it("errors if bad signature", async () => {
      const body = {
        SAMLRequest: fs.readFileSync(
          __dirname + "/static/logout_request_with_bad_signature.xml",
          "base64"
        ),
      };
      await assert.rejects(samlObj.validatePostRequestAsync(body), {
        message: "Invalid signature on documentElement",
      });
    });

    it("returns profile for valid signature", async () => {
      const body = {
        SAMLRequest: fs.readFileSync(
          __dirname + "/static/logout_request_with_good_signature.xml",
          "base64"
        ),
      };
      const { profile } = await samlObj.validatePostRequestAsync(body);
      expect(profile).to.deep.equal({
        ID: "pfxd4d369e8-9ea1-780c-aff8-a1d11a9862a1",
        issuer: "http://sp.example.com/demo1/metadata.php",
        nameID: "ONELOGIN_f92cc1834efc0f73e9c09f482fce80037a6251e7",
        nameIDFormat: "urn:oasis:names:tc:SAML:2.0:nameid-format:transient",
      });
    });
    it("returns profile for valid signature including session index", async () => {
      const body = {
        SAMLRequest: fs.readFileSync(
          __dirname + "/static/logout_request_with_session_index.xml",
          "base64"
        ),
      };
      const { profile } = await samlObj.validatePostRequestAsync(body);
      expect(profile).to.deep.equal({
        ID: "pfxd4d369e8-9ea1-780c-aff8-a1d11a9862a1",
        issuer: "http://sp.example.com/demo1/metadata.php",
        nameID: "ONELOGIN_f92cc1834efc0f73e9c09f482fce80037a6251e7",
        nameIDFormat: "urn:oasis:names:tc:SAML:2.0:nameid-format:transient",
        sessionIndex: "1",
      });
    });
    it("returns profile for valid signature with encrypted nameID", async () => {
      const samlObj = new SAML({
        callbackUrl: "http://localhost/saml/consume",
        cert: fs.readFileSync(__dirname + "/static/cert.pem", "ascii"),
        decryptionPvk: fs.readFileSync(__dirname + "/static/key.pem", "ascii"),
        issuer: "onelogin_saml",
      });
      const body = {
        SAMLRequest: fs.readFileSync(
          __dirname + "/static/logout_request_with_encrypted_name_id.xml",
          "base64"
        ),
      };
      const { profile } = await samlObj.validatePostRequestAsync(body);
      expect(profile).to.deep.equal({
        ID: "pfx087316a5-2dfb-cc05-2ba9-b46751936ff5",
        issuer: "http://sp.example.com/demo1/metadata.php",
        nameID: "ONELOGIN_f92cc1834efc0f73e9c09f482fce80037a6251e7",
        nameIDFormat: "urn:oasis:names:tc:SAML:2.0:nameid-format:transient",
        sessionIndex: "1",
      });
    });

    it("check conflicting profile fields with data from attributes", async () => {
      const testSAMLObj = new SAML({
        callbackUrl: "http://localhost/saml/consume",
        cert: signingCert,
        issuer: "okta",
        audience: false,
        wantAssertionsSigned: false,
      });
      const xml =
        '<Response xmlns="urn:oasis:names:tc:SAML:2.0:protocol" ID="response0">' +
        '<saml2:Assertion xmlns:saml2="urn:oasis:names:tc:SAML:2.0:assertion" Version="2.0">' +
        "<saml:Issuer>http://idp.example.com/metadata.php</saml:Issuer>" +
        "<saml2:AttributeStatement>" +
        '<saml2:Attribute Name="attributeName" ' +
        'NameFormat="urn:oasis:names:tc:SAML:2.0:attrname-format:unspecified">' +
        '<saml2:AttributeValue xmlns:xs="http://www.w3.org/2001/XMLSchema" ' +
        'xmlns:xsi="http://www.w3.org/2001/XMLSchema-instance" ' +
        'xsi:type="xs:string"/>' +
        "</saml2:Attribute>" +
        '<saml2:Attribute Name="issuer" NameFormat="urn:oasis:names:tc:SAML:2.0:attrname-format:basic">' +
        '<saml2:AttributeValue xsi:type="xs:string">test</saml2:AttributeValue>' +
        "</saml2:Attribute>" +
        "</saml2:AttributeStatement>" +
        "</saml2:Assertion>" +
        "</Response>";
      const signedXml = signXmlResponse(xml, { privateKey: signingKey });
      const { profile } = await testSAMLObj.validatePostResponseAsync({
        SAMLResponse: Buffer.from(signedXml).toString("base64"),
      });

      assertRequired(profile, "profile must exist");
      expect(profile.issuer).to.not.be.equal("test");
    });
  });

  it("validatePostRequest errors for encrypted nameID with wrong decryptionPvk", async () => {
    const samlObj = new SAML({
      callbackUrl: "http://localhost/saml/consume",
      cert: fs.readFileSync(__dirname + "/static/cert.pem", "ascii"),
      decryptionPvk: fs.readFileSync(__dirname + "/static/acme_tools_com.key", "ascii"),
      issuer: "onesaml_login",
    });
    const body = {
      SAMLRequest: fs.readFileSync(
        __dirname + "/static/logout_request_with_encrypted_name_id.xml",
        "base64"
      ),
    };
    if (process.versions.node.split(".")[0] === "18") {
      await assert.rejects(samlObj.validatePostRequestAsync(body), {
        message: "error:02000079:rsa routines::oaep decoding error",
      });
    } else {
      await assert.rejects(samlObj.validatePostRequestAsync(body), {
        message:
          "error:04099079:rsa routines:RSA_padding_check_PKCS1_OAEP_mgf1:oaep decoding error",
      });
    }
  });

  it("errors if bad privateKey to requestToURL", async () => {
    const samlObj = new SAML({
      callbackUrl: "http://localhost/saml/consume",
      entryPoint: "http://localhost",
      privateKey:
        "-----BEGIN CERTIFICATE-----\n" +
        "8mvhvrcCOiJ3mjgKNN1F31jOBJuZNmq0U7n9v+Z+3NfyU/0E9jkrnFvm5ks+p8kl\n" +
        "BjuBk9RAkazsU9l02XMS/VxOOIifxKC7R9bDtx0hjolYxgqxPIO5s4rmjj0rLzvo\n" +
        "vQTTTx/tB5e+hbdx922QSeTjP4DO4ms6cIexcH+ZEUOJ3wXiHToJW83SXLRtwPI9\n" +
        "JbWKeS9nWPnzcedbDNZkGtohW5vf32BHuvLsWcl6eFXRSkdX/7+rgpXmDRB7caQ+\n" +
        "2SXVY7ORily7LTKg1cFmuKHDzKTGFIp5/GU6dwIDAQABAoIBAArgFQ+Uk4UN4diY\n" +
        "gJWCAaQlTVmP0UEHZQt/NmJrc9ZVduuhOP0hH6gF53nREHz5UQb4nXB2Ksa3MtYD\n" +
        "Z1vhJcu/T7pvmib4q+Ij6oAmlyeL/xwVY3IUURMxX3tCdPItlk4PEFELKeqQOiIS\n" +
        "7B0DYxWfJbMle3c95w5ruYEr2A+fHCKVSlDpg7uPd9VQ6t7bGMZZvc9tDSC1qPXQ\n" +
        "Gd/WOMXxi+t/TpyVZ6tOcEekQzAMLmWElUUPx3TJ0ur0Zl2LZ7IvQEXXias4lUHV\n" +
        "fnH3akDCMmdhlJSVqUfplrh85zAOh6fLloZagphj/Kpgfw1TZ+njSDYqSLYE0NZ1\n" +
        "j+83feECgYEA2aNGgbc+t6QLrJJ63l9Mz541lVV3IUAxZ5ACqOnMkQVuLoa5IMwM\n" +
        "oENIo38ptfHQqjQ9x8/tEINFqOHnQuOJ/+1xP9f0Me+0clRDCqjGYqNYgmakKyD7\n" +
        "vey/q6kwHk679RVGiI1p+HdoA+CbEKWHJiRxE0RhAA3G3wGAq7kpJocCgYEAxp4/\n" +
        "tCft+eHVRivspfDN//axc2TR6qWP9E1ueGvbiXPXv0Puag0W9cER/df/s5jW4Rqg\n" +
        "CE8649HPUZ0FJT+YaeKgu2Sw9SMcGl4/uyHzg7KnXIeYyQZJPqQkKyXmIix8cw3+\n" +
        "HBGRtwX5nOy0DgFdaMiH0F08peNI9QHKKTBoWJECgYEAyymJ1ekzWMaAR1Zt8EvS\n" +
        "LjWoG4EuthFwjRZ4BSpLVk1Vb4VAKAeS+cAVfNpmG3xip6Ag0/ebe0CvtFk9QsmZ\n" +
        "txj2EP0M7div/9H8y2SF3OpS41fhhIlDtyXcPuivDHu/Jaf4sdwgwlrk9EmlN0Lu\n" +
        "CIMYMz4vtpclwGNss+EjMt0CgYEAqepD0Vm/iuCaVhfJsgSaFvnywSdlNfpBdtyv\n" +
        "PzH2dFa4IZZ55hwgoklznNgmlnyQh68BbVpqpO+fDtDnz//h4ePRYb84a96Hcj9j\n" +
        "AjJ/YxF5f/04xfEsw/wkPQ2FHYM1TDCSTWzyXcMs0gTl3H1qbfPvzF+XPMt+ZKwN\n" +
        "SMNy4SECgYB3ig6t+XVfNkw8oBOh0Gx37XKbmImXsA8ucDAX9KUbMIvD03XCEf34\n" +
        "jF3SNJh0SmHoT62vc+cJqPxMDP6E7Q1nZxsEyaAkKr2H4dSM4SlRm0VB+bS+jXsz\n" +
        "PCiRGSm8eupuxfix05LMMreo4mC7e3Ir4JhdCsXxAMZIvbNyXcvUMA==\n" +
        "-----END CERTIFICATE-----\n",
      cert: FAKE_CERT,
      issuer: "onesaml_login",
    });
    const request =
      '<?xml version=\\"1.0\\"?><samlp:AuthnRequest xmlns:samlp=\\"urn:oasis:names:tc:SAML:2.0:protocol\\" ID=\\"_ea40a8ab177df048d645\\" Version=\\"2.0\\" IssueInstant=\\"2017-08-22T19:30:01.363Z\\" ProtocolBinding=\\"urn:oasis:names$tc:SAML:2.0:bindings:HTTP-POST\\" AssertionConsumerServiceURL=\\"https://example.com/login/callback\\" Destination=\\"https://www.example.com\\"><saml:Issuer xmlns:saml=\\"urn:oasis:names:tc:SAML:2.0:assertion\\">onelogin_saml</saml:Issuer><s$mlp:NameIDPolicy xmlns:samlp=\\"urn:oasis:names:tc:SAML:2.0:protocol\\" Format=\\"urn:oasis:names:tc:SAML:1.1:nameid-format:emailAddress\\" AllowCreate=\\"true\\"/><samlp:RequestedAuthnContext xmlns:samlp=\\"urn:oasis:names:tc:SAML:2.0:protoc$l\\" Comparison=\\"exact\\"><saml:AuthnContextClassRef xmlns:saml=\\"urn:oasis:names:tc:SAML:2.0:assertion\\">urn:oasis:names:tc:SAML:2.0:ac:classes:PasswordProtectedTransport</saml:AuthnContextClassRef></samlp:RequestedAuthnContext></samlp$AuthnRequest>';
    if (process.versions.node.split(".")[0] === "18") {
      await assert.rejects(samlObj._requestToUrlAsync(request, null, "authorize", {}), {
        message: "Failed to read private key",
      });
    } else {
      await assert.rejects(samlObj._requestToUrlAsync(request, null, "authorize", {}), {
        message: "error:0909006C:PEM routines:get_name:no start line",
      });
    }
  });

  describe("validateRedirect()", function () {
    describe("idp slo", function () {
      let samlObj: SAML;
      let fakeClock: sinon.SinonFakeTimers;
      beforeEach(function () {
        samlObj = new SAML({
          callbackUrl: "http://localhost/saml/consume",
          cert: fs.readFileSync(__dirname + "/static/acme_tools_com.cert", "ascii"),
          idpIssuer: "http://localhost:20000/saml2/idp/metadata.php",
          issuer: "onesaml_login",
        });
        this.request = Object.assign(
          {},
          JSON.parse(fs.readFileSync(__dirname + "/static/idp_slo_redirect.json", "utf8"))
        );
        fakeClock = sinon.useFakeTimers(Date.parse("2018-04-11T14:08:00Z"));
      });
      afterEach(function () {
        fakeClock.restore();
      });
      it("errors if bad xml", async function () {
        const body = {
          SAMLRequest: "asdf",
        };
        await assert.rejects(samlObj.validateRedirectAsync(body, this.request.originalQuery));
      });
      it("errors if idpIssuer is set and issuer is wrong", async function () {
        samlObj.options.idpIssuer = "foo";
        await assert.rejects(
          samlObj.validateRedirectAsync(this.request, this.request.originalQuery),
          {
            message:
              "Unknown SAML issuer. Expected: foo Received: http://localhost:20000/saml2/idp/metadata.php",
          }
        );
      });
      it("errors if request has expired", async function () {
        fakeClock.restore();
        fakeClock = sinon.useFakeTimers(Date.parse("2100-04-11T14:08:00Z"));

        await assert.rejects(
          samlObj.validateRedirectAsync(this.request, this.request.originalQuery),
          { message: "SAML assertion expired: clocks skewed too much" }
        );
      });
      it("errors if request has a bad signature", async function () {
        this.request.Signature = "foo";
        await assert.rejects(
          samlObj.validateRedirectAsync(this.request, this.request.originalQuery),
          { message: "Invalid query signature" }
        );
      });
      it("returns profile for valid signature including session index", async function () {
        const { profile } = await samlObj.validateRedirectAsync(
          this.request,
          this.request.originalQuery
        );
        expect(profile).to.deep.equal({
          ID: "_8f0effde308adfb6ae7f1e29b414957fc320f5636f",
          issuer: "http://localhost:20000/saml2/idp/metadata.php",
          nameID: "stavros@workable.com",
          nameIDFormat: "urn:oasis:names:tc:SAML:1.1:nameid-format:emailAddress",
          sessionIndex: "_00bf7b2d5d9d3c970217eecefb1194bef3362a618e",
        });
      });
    });
    describe("sp slo", function () {
      let samlObj: SAML;

      beforeEach(function () {
        samlObj = new SAML({
          callbackUrl: "http://localhost/saml/consume",
          cert: fs.readFileSync(__dirname + "/static/acme_tools_com.cert", "ascii"),
          idpIssuer: "http://localhost:20000/saml2/idp/metadata.php",
          validateInResponseTo: ValidateInResponseTo.always,
          issuer: "onesaml_login",
        });
        this.request = Object.assign(
          {},
          JSON.parse(fs.readFileSync(__dirname + "/static/sp_slo_redirect.json", "utf8"))
        );
      });
      afterEach(async function () {
        await samlObj.cacheProvider.removeAsync("_79db1e7ad12ca1d63e5b");
      });
      it("errors if bad xml", async function () {
        const body = {
          SAMLRequest: "asdf",
        };
        await assert.rejects(samlObj.validateRedirectAsync(body, ""));
      });
      it("errors if idpIssuer is set and wrong issuer", async function () {
        samlObj.options.idpIssuer = "foo";
        await assert.rejects(
          samlObj.validateRedirectAsync(this.request, this.request.originalQuery),
          {
            message:
              "Unknown SAML issuer. Expected: foo Received: http://localhost:20000/saml2/idp/metadata.php",
          }
        );
      });
      it("errors if unsuccessful", async function () {
        this.request = JSON.parse(
          fs.readFileSync(__dirname + "/static/sp_slo_redirect_failure.json", "utf8")
        );
        await assert.rejects(
          samlObj.validateRedirectAsync(this.request, this.request.originalQuery),
          { message: "Bad status code: urn:oasis:names:tc:SAML:2.0:status:Requester" }
        );
      });
      it("errors if InResponseTo is not found", async function () {
        await assert.rejects(
          samlObj.validateRedirectAsync(this.request, this.request.originalQuery),
          { message: "InResponseTo is not valid" }
        );
      });
      it("errors if bad signature", async function () {
        await samlObj.cacheProvider.saveAsync("_79db1e7ad12ca1d63e5b", new Date().toISOString());
        this.request.Signature = "foo";
        await assert.rejects(
          samlObj.validateRedirectAsync(this.request, this.request.originalQuery),
          { message: "Invalid query signature" }
        );
      });

      it("returns true for valid signature", async function () {
        await samlObj.cacheProvider.saveAsync("_79db1e7ad12ca1d63e5b", new Date().toISOString());
        const { loggedOut } = await samlObj.validateRedirectAsync(
          this.request,
          this.request.originalQuery
        );
        expect(loggedOut).to.be.true;
      });

      it("accepts cert without header and footer line", async function () {
        samlObj.options.cert = fs.readFileSync(
          __dirname + "/static/acme_tools_com_without_header_and_footer.cert",
          "ascii"
        );
        await samlObj.cacheProvider.saveAsync("_79db1e7ad12ca1d63e5b", new Date().toISOString());
        const { loggedOut } = await samlObj.validateRedirectAsync(
          this.request,
          this.request.originalQuery
        );
        expect(loggedOut).to.be.true;
      });
    });
  });
});<|MERGE_RESOLUTION|>--- conflicted
+++ resolved
@@ -730,12 +730,8 @@
         const base64xml = Buffer.from(xml).toString("base64");
         const container = { SAMLResponse: base64xml };
         const samlObj = new SAML({
-<<<<<<< HEAD
+          callbackUrl: "http://localhost/saml/consume",
           cert: `-----BEGIN CERTIFICATE-----\n${TEST_CERT}\n-----END CERTIFICATE-----`,
-=======
-          callbackUrl: "http://localhost/saml/consume",
-          cert: "-----BEGIN CERTIFICATE-----" + TEST_CERT + "-----END CERTIFICATE-----",
->>>>>>> 96ac7856
           issuer: "onesaml_login",
           wantAuthnResponseSigned: false,
         });
